# Turbospectrum Spectral Fitting with Python (TSFitPy)

TSFitPy is a pipeline designed to determine stellar abundances and atmospheric parameters through the use of Nelder-Mead (simplex algorithm) minimization. It calculates model spectra "on the fly" while fitting instead of using a more sophisticated method that relies on training neural networks. Using this method allows the pipeline to gain flexibility in the stellar physics used at the expense of computation time, which makes it useful for small datasets.

To use TSFitPy, you will need a working Turbospectrum (TS) installation of the latest version, which has the capability to compute LTE or NLTE spectra. TSFitPy has not been tested on older versions of TS. The latest version of TS can be found here: https://github.com/bertrandplez/Turbospectrum_NLTE

The code requires at least version Python 3.7. It also makes use of fortran programs, which will need to be compiled on the user's machine (intel fortran ifort/ifx compiler highly recommended, but works with gfortran as well). The Python packages needed are as follows (they should all be installable via "pip install"):
- Numpy
- Scipy (at least 1.7.1)
- Dask (installed using `pip install dask[complete]`)
- dask-jobqueue (does NOT come by default with the Dask)
- Pandas
- Astropy
- Matplotlib

Also, Windows is not supported (?).

There is a WIP (developed by NS only atm) GUI for TSFitPy (at least results plotting). You can see whether you might like it. It is available [here](https://github.com/stormnick/TSGuiPy).

---

*When you don’t read the docs, every bug is a feature and every feature is a bug.*

## Table of Contents
0. [Acknowledgements](#acknowledgements)
1. [Quick Start](#quick-start)
2. [Extra installation info](#extra-installation-info)
3. [Usage](#usage)
   - [Fitting Spectra](#fitting-spectra)
   - [Generating Synthetic Spectra](#generating-synthetic-spectra)
   - [Calculating NLTE Corrections](#calculating-nlte-corrections)
   - [NLTE Usage](#nlte-usage)
4. [Plotting Tools](#plotting-tools)
5. [Compiler Notes: ifort / ifx](#compiler-notes-ifort-ifx)
6. [Parallelisation and Clusters](#parallelisation-and-clusters)
7. [Troubleshooting & Flags](#troubleshooting--flags)
8. [Conclusion](#conclusion)
9. [FAQ](#faq)

---

## Acknowledgements

If you use this code, please acknowledge the authors of the code and the Turbospectrum code. **The most important papers to reference are:**

- TS NLTE + TSFitPy [Gerber, J. M. et al. 2023](https://ui.adsabs.harvard.edu/abs/2023A%26A...669A..43G/abstract) and [Storm, N. & Bergemann M. 2023](https://ui.adsabs.harvard.edu/abs/2023MNRAS.525.3718S/abstract)

Please reference these two papers in your work if you use TSFitPy, as they describe the code and its capabilities, and contain references to most other relevant papers. However, if you want to reference specifics, then here is the full list of papers to acknowledge, depending on what you use in TSFitPy:

- Original TS [Alvarez, R & Plez, B. 1998](https://ui.adsabs.harvard.edu/abs/1998A%26A...330.1109A/abstract)
- TS [Plez, B. 2012](https://ui.adsabs.harvard.edu/abs/2012ascl.soft05004P/abstract)
- TS NLTE + TSFitPy [Gerber, J. M. et al. 2023](https://ui.adsabs.harvard.edu/abs/2023A%26A...669A..43G/abstract) and [Storm, N. & Bergemann M. 2023](https://ui.adsabs.harvard.edu/abs/2023MNRAS.525.3718S/abstract)
- Solar abundances input [Bergemann, M. et al. 2021](https://ui.adsabs.harvard.edu/abs/2021MNRAS.508.2236B/abstract) and [Magg, E. et al. 2022](https://ui.adsabs.harvard.edu/abs/2022A%26A...661A.140M/abstract)
- 1D MARCS models [Gustafsson, B. et al. 2008](https://ui.adsabs.harvard.edu/abs/2008A%26A...486..951G/abstract)
- <3D> STAGGER models (if using those) [Magic, Z. et al. 2013](https://ui.adsabs.harvard.edu/abs/2013A%26A...557A..26M/abstract)
- Gaia-ESO linelist (if using that one) [Heiter, U. et al. 2021](https://ui.adsabs.harvard.edu/abs/2021A%26A...645A.106H/abstract)
  - With new atomic data for C, N, O, Si, Mg, as described in [Magg, E. et al. 2022](https://ui.adsabs.harvard.edu/abs/2022A%26A...661A.140M/abstract)
  - Gaps of it are filled with VALD (if using those) [Ryabchikova, T. et al. 2015](https://ui.adsabs.harvard.edu/abs/2015PhyS...90e4005R/abstract)

If you make use of the `teff` or `vmic` fitting methods, please acknowledge the following paper with the description of the method:

- D'Orazi, V. et al. [D'Orazi, V. et al. 2024](https://ui.adsabs.harvard.edu/abs/2024MNRAS.tmp.1155D/abstract)

If you make use of the NLTE data, please acknowledge the appropriate papers for the NLTE data used (different one for each element!):

- H: [Mashonkina, L. et al. 2008](https://ui.adsabs.harvard.edu/abs/2008A%26A...478..529M/abstract)
- O: [Bergemann, M. et al. 2021](https://ui.adsabs.harvard.edu/abs/2021MNRAS.508.2236B/abstract)
- Na (qmh): [Ezzeddine, R. et al. 2018](https://ui.adsabs.harvard.edu/abs/2018A%26A...618A.141E/abstract)
- Mg: [Bergemann, M. et al. 2017](https://ui.adsabs.harvard.edu/abs/2017ApJ...847...15B/abstract)
- Al (qmh): [Ezzeddine, R. et al. 2018](https://ui.adsabs.harvard.edu/abs/2018A%26A...618A.141E/abstract)
- Si: [Bergemann, M. et al. 2013](https://ui.adsabs.harvard.edu/abs/2013ApJ...764..115B/abstract) and [Magg, E. et al. 2022](https://ui.adsabs.harvard.edu/abs/2022A%26A...661A.140M/abstract)
- Ca: [Mashonkina, L. et al. 2017](https://ui.adsabs.harvard.edu/abs/2017A%26A...605A..53M/abstract) and [Semenova, E. et al. 2020](https://ui.adsabs.harvard.edu/abs/2020A%26A...643A.164S/abstract)
- Ti: [Bergemann, M. et al. 2011](https://ui.adsabs.harvard.edu/abs/2011MNRAS.413.2184B/abstract)
- Cr: [Bergemann, M. & Cescutti, G. 2010](https://ui.adsabs.harvard.edu/abs/2010A%26A...522A...9B/abstract)
- Mn: [Bergemann, M. et al. 2019](https://ui.adsabs.harvard.edu/abs/2019A%26A...631A..80B/abstract)
- Fe: [Bergemann, M. et al. 2012b](https://ui.adsabs.harvard.edu/abs/2012MNRAS.427...27B/abstract) and [Semenova, E. et al. 2020](https://ui.adsabs.harvard.edu/abs/2020A%26A...643A.164S/abstract)
- Co: [Bergemann, M. et al. 2010](https://ui.adsabs.harvard.edu/abs/2010MNRAS.401.1334B/abstract) and [Yakovleva, S.A. et al. 2020](https://www.mdpi.com/2218-2004/8/3/34)
- Ni: [Bergemann, M. et al. 2021](https://ui.adsabs.harvard.edu/abs/2021MNRAS.508.2236B/abstract) and [Voronov, Y.V. et al. 2022](https://ui.adsabs.harvard.edu/abs/2022ApJ...926..173V/abstract)
- Sr: [Bergemann, M. et al. 2012a](https://ui.adsabs.harvard.edu/abs/2012A%26A...546A..90B/abstract) and [Gerber, J. M. et al. 2023](https://ui.adsabs.harvard.edu/abs/2023A%26A...669A..43G/abstract)
- Y: [Storm, N. & Bergemann M. 2023](https://ui.adsabs.harvard.edu/abs/2023MNRAS.525.3718S/abstract) and [Storm, N. et al. 2024](https://ui.adsabs.harvard.edu/abs/2024A%26A...683A.200S)
- Ba: [Gallagher, A. et al. 2020](https://ui.adsabs.harvard.edu/abs/2020A%26A...634A..55G/abstract)
- Eu: [Storm, N. et al. 2024](https://ui.adsabs.harvard.edu/abs/2024A%26A...683A.200S)

## Quick Start
A rapid guide to confirm that TSFitPy works, please see [extra notes](#extra-installation-info) for all linelists, model atmospheres, and NLTE data.

1. **Clone TSFitPy**:
   ```bash
   git clone https://github.com/TSFitPy-developers/TSFitPy.git
   cd TSFitPy/turbospectrum/
   rm readme.txt
   cd ..
   ```
2. **Get TurboSpectrum**:
   ```bash
   git clone https://github.com/bertrandplez/Turbospectrum_NLTE.git turbospectrum
   ```
3. **Compile TurboSpectrum**:
   ```bash
   cd turbospectrum/exec-intel/
   # If using gnu: cd turbospectrum/exec-gf/
   # If using ifx: cd turbospectrum/exec-ifx/
   # On Linux, consider uncommenting 'mcmodel=medium' on line 11 of the Makefile.
   make
   cd ../../
   ```
4. **Download MARCS model atmospheres**:
   - [1D MARCS standard composition models](https://keeper.mpdl.mpg.de/d/6eaecbf95b88448f98a4/)
   - Place the unzipped `.mod` files in `TSFitPy/input_files/model_atmospheres/1D/`
5. **Download sample linelist**:
   - [NLTE Gaia-ESO Linelist](https://keeper.mpdl.mpg.de/d/3a5749b0bb5d4e0d8f4f/), file `nlte_ges_linelist_jmgXX20XX_I_II` for atomic lines between 4200-9200 Å
   - Put the relevant file(s) in `TSFitPy/input_files/linelists/linelist_for_fitting/`
6. **Copy sample spectrum**:
   ```bash
   cp -r input_files/sample_spectrum/* input_files/observed_spectra/
   ```
7. **Copy TurboSpectrum interpolators**:
   ```bash
   cp -r turbospectrum/interpolator/* scripts/model_interpolators/
   ```
8. **Compile the model interpolators**:
   ```bash
   cd scripts/
   python3 compile_fortran_codes.py
   # Choose 'GNU', 'IFORT', or 'IFX' when prompted
   cd ..
   ```
9. **Run a test fit**:
   ```bash
   python3 main.py ./input_files/tsfitpy_input_configuration.cfg
   ```
   Example successful output:
   ```
   [...]
   [Fe/H]=-0.3180 rv= 0.3268 vmic= 1.0516 ... Converged: Fe: -0.32 Number of iterations: 14
   [...]
   [Fe/H]= 0.0282  rv= 0.2282 vmic= 1.0679 ... Converged: Fe: 0.03 Number of iterations: 10
   TSFitPy had normal termination
   Fitting completed
   End of the fitting: XXX-XX-20XX-XX-XX-XX
   ```
10. **Optional: Plot results**:
   ```bash
   cd plotting_tools/
   cp plot_output.ipynb plot_output_test.ipynb
   # Run the first cell for imports
   # Modify 'output_folder_location' in plot_output_test.ipynb to your output folder.
   # E.g. you will find a folder `TSFitPy/output_files/XXX-XX-20XX-XX-XX-XX_0.XXXXXXXXXXXXXXXX_LTE_Fe_1D/`, so copy `XXX-XX-20XX-XX-XX-XX_0.XXXXXXXXXXXXXXXX_LTE_Fe_1D` and paste it instead of `OUTPUTCHANGEHERE`
   # Run the next few notebook cells to produce your plots.
   ```
![Fitted image](./example_image_plot/fitted_star_example.png)

> **If everything ran without errors, your installation works.** Proceed to the full instructions below for in-depth usage.

---

## Extra installation info

1. **Linelists**. Place all of the desired ones in `TSFitPy/input_files/linelists/linelist_for_fitting/`.
   - **Important**: Do **not** combine overlapping line data for the same wavelength ranges **because all of the linelists in the folder will be used**.
     - You do not want to synthesize the same line twice.
   - You need to have linelists in TS format [see TS docs](https://github.com/bertrandplez/Turbospectrum_NLTE/blob/master/DOC/Turbospectrum_v20_Documentation_v6.pdf)
     - You can convert from VALD format using [TS fortran script](https://github.com/bertrandplez/Turbospectrum_NLTE/blob/master/Utilities/vald3turbo.f)
     - For NLTE you will need to convert a new linelist using the `convert_lte_to_nlte.py` script in `TSFitPy/scripts/` folder (see [NLTE Usage](#nlte-usage) for more details)
   - Individual linelists (recommended as a start):
     - **Gaia-ESO NLTE + VALD NLTE linelists**: [link](https://keeper.mpdl.mpg.de/d/3a5749b0bb5d4e0d8f4f/)
       - `nlte_ges_linelist_jmgDATE_I_II`
       - `vald-3700-3800-for-grid-nlte-DATE`
       - `vald-3800-4200-for-grid-nlte-DATE`
       - `vald-9200-9300-for-grid-nlte-DATE`
       - `vald-9300-9800-for-grid-nlte-DATE`
     - **Molecular Linelists**: [link](https://keeper.mpdl.mpg.de/d/3a5749b0bb5d4e0d8f4f/), folder `molecules-420-920nm`. 
       - Download AND **unzip** each individual file and place them in `TSFitPy/input_files/linelists/linelist_for_fitting/`
     - **H lines** should be included by default in the file `Hlinedata`
2. **Model Atmospheres**: 1D and (optional) <3D> STAGGER models are available.
   - [1D MARCS Models](https://keeper.mpdl.mpg.de/d/6eaecbf95b88448f98a4/) → `TSFitPy/input_files/model_atmospheres/1D/`
   - [3D STAGGER Models](https://keeper.mpdl.mpg.de/d/6eaecbf95b88448f98a4/) → `TSFitPy/input_files/model_atmospheres/3D/`
   - Unzip them so `.mod` files sit in their respective folders.
<<<<<<< HEAD
3. **(Optional) NLTE Departure Coefficients**. There are two options: manually download the NLTE grids or use the `/utilities/download_nlte_grids.py` python script.
    - **Automatic Download**:
      - Go to `TSFitPy/utilities/` and run:
        ```bash
        python3 download_nlte_grids.py PATH_WHERE_TO_SAVE 1D/3D ELEMENT1 ELEMENT2 ...
        ```
        - Example: `python3 download_nlte_grids.py ./input_files/nlte_data/ 1D Ba Sr` will download NLTE grids for Ba and Sr in 1D MARCS models.
        - You can specify multiple elements, e.g. `Ba Sr Y`.
        - If you want to download 3D grids, use `3D` instead of `1D`. Use `1D,3D` or `all` to download both.
        - If you want to download all elements, use `all` instead of `ELEMENT1 ELEMENT2 ...`.
        - The script will NOT overwrite existing files. So if something fails, you can just run it again. Just be sure to delete half-downloaded or corrupted files, as they will not be overwritten.
      - Syntax to download EVERYTHING (warning: this will take ~600 GB of space):
        ```bash
        python3 download_nlte_grids.py ../input_files/nlte_data/ all all
        ```
    - **Manual Download**:
      - Download from [NLTE dep grids](https://keeper.mpdl.mpg.de/d/6eaecbf95b88448f98a4/) (folder `dep grids`) → `TSFitPy/input_files/nlte_data/`
      - Place (unzipped) `.bin` and `auxData_...` in dedicated element folders (e.g. `nlte_data/Ba/`) and put `atom.ELEMENT_AND_NUMBER` in `nlte_data/model_atoms/`.
      - All the NLTE grids for all elements take roughly 1 TB total. However, usually you only need very few elements, so except to requite around 20-100 GB of space, depending on usage.
=======
3. **(Optional) NLTE Departure Coefficients**
   - Download from [NLTE dep grids](https://keeper.mpdl.mpg.de/d/6eaecbf95b88448f98a4/) (folder `dep grids`) → `TSFitPy/input_files/nlte_data/`
   - Place (unzipped) `.bin` and `auxData_...` in dedicated element folders (e.g. `nlte_data/Ba/`) and put `atom.ELEMENT_AND_NUMBER` in `nlte_data/model_atoms/`.
   - All the NLTE grids for all elements take roughly 1 TB total. However, usually you only need very few elements, so except to requite around 20-100 GB of space, depending on usage.
>>>>>>> 94b282fc
4. **Line Masks** (i.e., wavelength ranges to fit)
   - Located in `TSFitPy/input_files/linemask_files/`
   - Each folder typically has one example file: `./ELEMENT/ELEMENT-lmask.txt`
     - Doesn't matter how you call them, but the format is important. Feel free to create your own, example linemasks are not the best ones out there.
   - Format: `[center_wavelength] [left_wing] [right_wing]`. Use `;` for comments. Wings might change significantly depending on your resolution. Example:
```
5000 4999.5 5000.5
5234 5233.5 5234.5 ; good line
; 6000 5999.5 6000.5 ; this line is not used
```

---

## Usage
TSFitPy is designed for flexible stellar spectral fitting, but it does require some knowledge of what you are fitting and how. Common tasks include:

1. [Fitting Spectra](#fitting-spectra)
2. [Generating Synthetic Spectra](#generating-synthetic-spectra)
3. [Calculating NLTE Corrections](#calculating-nlte-corrections)

First let's go through the commonly used files.

### Configuration Files
TSFitPy uses a `.cfg` file to specify:
- Compiler options
- Paths
- Fitting mode
- Atmosphere type
- NLTE usage, line masks, and other advanced flags

**We recommend copying the default config (`tsfitpy_input_configuration.cfg`) and renaming it for each run**, so any future code updates won’t overwrite your settings. More information one each config setting can be found in the [Configuration File Options](#configuration-file-options) section.

### Fitlist Files
TSFitPy reads star or synthesis parameters from a “fitlist” file:
```text
name_of_spectrum rv  teff    logg    [Fe/H]  vmic  vmac  rotation  resolution  ...
HD000001         10  5000.0  2.0     0.0     1.0   1.0   0.0       80000
HD000002         -5  6000.0  4.0     -4.0    1.5   3.0   1.0       70000
```
- **First (always) column** is the file name of the observed spectrum.
  - It is skipped and not needed in the [Generating Synthetic Spectra](#generating-synthetic-spectra) script.
- **Remaining columns** can appear in any order, but the headers must match the parameter names (e.g. `rv`, `teff`, `logg`, `[Fe/H]`, `vmic`, `vmac`, `[X/Fe]`, `rotation`, `resolution`, `snr`).
  - `rv` is the radial velocity of the star (in km/s)
  - `teff` is the effective temperature of the star (in K)
  - `logg` is the surface gravity of the star (in cgs)
  - `[Fe/H]` is the metallicity of the star (in dex)
  - `Input_vmicroturb` (or `vmic`) is the microturbulence of the star (in km/s)
  - `Input_vmacroturb` (or `vmac`) is the macroturbulence of the star (in km/s)
  - `rotation` for the rotation of the star (in km/s)
  - `resolution` is the resolution of the star (R value)
  - `snr` is the signal to noise ratio of the star (if not provided, it will be set to 100 by default), used only for chi2 calculation
    - Which will be used to estimate an error using formula `sigma = 1/snr`, if no error is provided in the spectra
  - `[X/Fe]`, `[X/H]`, `A(X)` are the abundances of the star (in dex), relative to Fe, H or absolute. You can use any X value and however many you want
    - **IF YOU DO NOT PROVIDE** value for any elements, then they ALL (including alpha) will be [Fe/H] scaled solar abundances
- If no macroturbulence and rotation is provided, TSFitPy can fit or set them to zero.
- If no microturbulence is provided, then it can be fitted, or be set according to teff/logg/feh value (see [How the function calculates it here](https://github.com/TSFitPy-developers/TSFitPy/blob/v2.0.2/scripts/auxiliary_functions.py#L24)).
- Errors: If you supply a third column in your actual observed spectrum file, TSFitPy interprets it as flux error (σ). If not present, default error is 0.01 or 1/SNR. Please be careful NOT to supply e.g. unnormalised fluxes in the third column, as TSFitPy will interpret it as error and will not fit it correctly.

---

### Fitting Spectra

The steps to fit a spectrum are as follows:

1. **Normalise spectra** (outside TSFitPy). TSFitPy expects already perfectly-normalised spectra in `TSFitPy/input_files/observed_spectra/`. 
   - There is no "normalisation-fitting/tweaking" in TSFitPy. Any normalisation issues will affect the fit.
2. **Choose or create a `fitlist`** that lists your star(s) with relevant initial parameters (e.g., `RV`, `Teff`, `[Fe/H]`, etc.). See [Fitlist Files](#fitlist-files) for details.
3. **Copy and edit the config file** (e.g., `tsfitpy_input_configuration.cfg`) to specify atmosphere type (`1D`/`3D`), `fitting_mode` (`lbl`, `all`, `vmic`, etc.), line mask file, NLTE usage, etc.
   - You should create a separate config for each run, so you can keep track of different settings.
   - More information on each config setting can be found in the [Configuration File Options](#configuration-file-options) section.
4. **Run**: `python3 main.py ./input_files/tsfitpy_input_configuration_YOUR_NAME.cfg`
5. **Output** is automatically placed in `./output_files/DATE_TIME_.../`.
   - Contains an output of fitted parameters and flags for each line.
   - The code sets `flag_error` and `flag_warning` bits if potential issues appear.
6. Look at the fits (recommended: by eye; at least for a few of them). Remove any fits that are bad (either by eye or by chi2, `flag_error`, `flag_warning`).
<<<<<<< HEAD
7. **Getting an average abundance**. Use `./plotting_tools/analyse_the_output.py` with arguments:
   ```bash
   python3 analyse_the_output.py ../output_files/OUTPUT_FOLDER_NAME/ --remove-errors --remove-warnings --chisqr-limit 5 --ew-limits 1 200 --ew-limit-total 350
   ```
   - This will create a file with average abundances for each element.
   - Arguments (if not given, defaults are used):
     - File path to the output folder (e.g., `../output_files/XXX-XX-20XX-XX-XX-XX_0.XXXXXXXXXXXXXXXX_LTE_Fe_1D/`)
     - `--remove-errors` or `--no-remove-errors`: remove lines with `flag_error != 0` (recommended)
     - `--remove-warnings` or `--no-remove-warnings`: remove lines with `flag_warning != 0` (recommended)
     - `--chisqr-limit`: remove lines with `chi_squared > X` (default: 5). Increase for lower SNR and bigger linemasks.
     - `--ew-limits`: remove lines with `ew < X` or `ew > Y` (excluding blends) (default: 1 and 200, respectively). Increase for molecular lines or bigger linemasks.
     - `--ew-limit-total`: remove lines with `ew + ew_blend > X` (default: 350). Increase for molecular lines or bigger linemasks.
   - If you use TSGuiPy and download `new_flags.csv` file, you can use put it into the folder with the output and instead run:
   ```bash
    python3 analyse_the_output_new_flags.py ../output_files/OUTPUT_FOLDER_NAME/ --remove-errors --no-remove-warnings --chisqr-limit 50 --ew-limits 1 400 --ew-limit-total 550
    ```
     
=======
>>>>>>> 94b282fc

Examples of a fitlist were given before, but let's quickly go through the example of an output.
```text
specname	wave_center	wave_start	wave_end	Doppler_Shift_add_to_RV	Fe_H	Ca_Fe	Microturb	Macroturb	rotation	chi_squared	        ew	        flag_error	flag_warning	ew_just_line	ew_blend	ew_sensitivity
15PEG	        5188.844	5188.350        5189.250        0.101	                -0.6438	0.0121	1.6622	        0.0	        11.1371         2.2409336243956903	154.8608        00000000	10000000        57.37060        97.49020        61.8117
15PEG	        5260.387	5260.018        5265.738        0.201	                -0.6438	0.0691	1.6622	        0.0	        11.1371         3.9124957259256727	471.4730        00000100	10000000        215.2479        256.2251        246.9036
31AQL	        5188.844	5188.350        5189.250        0.301	                0.2001	0.0441	1.2679	        0.0	        6.92520         12.007318861323174	266.4543        00000000	10000000        120.4375        146.0168        65.5899
31AQL	        5260.387	5260.018        5265.738        0.401	                0.2001	-0.0126	1.2679	        0.0	        6.92520         20.359021312974495	1340.178        00000100	10000000        426.9957        913.1823        257.481
```
- `specname`: name of the observed spectrum
- `wave_center`: center of the line (the one you used in the linemask file). Technically not used in the fit, it is mostly for your reference
- `wave_start`: left wing of the line (used in the chi2 calculation)
- `wave_end`: right wing of the line (used in the chi2 calculation)
- `Doppler_Shift_add_to_RV`: extra RV added to the RV of the spectrum (so total RV for the line = `Doppler_Shift_add_to_RV` + `RV` from the fitlist)
- `Fe_H`: [Fe/H] from the fitlist or the one that was fitted (if fitting [Fe/H])
- `Ca_Fe`: here [Ca/Fe] was fitted, but it can be any element. Not given if not fitted.
- `Microturb`: microturbulence from the fitlist or the one that was fitted
- `Macroturb`: macroturbulence from the fitlist or the one that was fitted
- `rotation`: rotation from the fitlist or the one that was fitted
- `chi_squared`: reduced chi2 of the fit (divided by the number of points; 1.0 is a good fit, <1.0 is a too good fit, >1.0 is a bad fit). The scaling will depend on the SNR/error provided of the spectrum. If not provided, the default is 0.01 or 1/SNR. So do not overinterpret the chi2 value if you did not provide the error.
- `ew`: equivalent width of the line (in mÅ) between `wave_start` and `wave_end` (including the blended lines)
- `flag_error`: bit flag for errors (see [Troubleshooting & Flags](#troubleshooting--flags) for details)
- `flag_warning`: bit flag for warnings (see [Troubleshooting & Flags](#troubleshooting--flags) for details)
- `ew_just_line`: equivalent width of the line (in mÅ) between `wave_start` and `wave_end` (excluding the blended lines)
- `ew_blend`: equivalent width of the blended lines (in mÅ) between `wave_start` and `wave_end`
- `ew_sensitivity`: by how much EW changes if you change the abundance of the element (units are mÅ/dex). This is a good indicator of how sensitive the line is to the abundance. If it is low, it means that the line is not very sensitive to the abundance and you should be careful with the abundance you get from it. If it is high, then you can trust the abundance more.

In our example, we have two stars with 2 lines each. In this case I recommend to look through the fits by eye. In case of many stars (hundreds-thousands), you can try to get an average of all abundances by removing any bad fits (e.g. chi2 > 10, flag_error != 0, ew_sensitivity > 1, etc.). Then running your own script, or using my example script in `plotting_tools/analyse_the_output.py` to get the average abundances.

---

### Generating Synthetic Spectra
**Use `generate_synthetic_spectra.py`** with a separate config (based on `synthetic_spectra_generation_configuration.cfg`). The process is:
1. **Create a synthetic “fitlist”** specifying the grid of parameters for which to generate spectra (e.g. `teff`, `logg`, `[Fe/H]`, `[X/Fe]`, `vmic`, `vmac`, `rotation`; last 4 are optional, of course).
2. **Edit config** to define paths, atmosphere type, wavelengths, etc. Optional unnormalised spectra can also be saved using an appropriate flag in the config.
3. **Run**: `python3 generate_synthetic_spectra.py ./input_files/synthetic_spectra_generation_configuration.cfg`
4. **Output**: each synthetic spectrum is saved as `index.spec`, with a companion `.csv` containing the parameter grid. 
   - Please check the spectra carefully. Some spectra will have NaNs or negative fluxes due to NLTE convergence issues. When processing, feel free to remove any such spectra using `if np.any(np.isnan(spectrum)) or np.any(spectrum <= 0): continue` in the code.

Example of a fitlist to generate spectra:
```text
Teff logg Fe/H vmic C/Fe Ca/Fe Ba/Fe O/Fe
5403.27 2.342 -1.494 1.541 -0.537 -0.258 -1.19 -0.258
4125.85 4.895 -3.899 2.853 -0.182 0.81 -1.183 0.814
```

Example of the `spectra_parameters.csv`:
```text
specname,rv,teff,logg,feh,vmic,C_Fe,Ca_Fe,Ba_Fe,O_Fe
0.spec,0.0,5403.27,2.342,-1.494,1.541,-0.537,-0.258,-1.19,-0.258
```
As you can see, it reflects the parameters of the fitlist. Also, you might notice that `1.spec` is missing. That is because TS failed to generate it, so the file `1.spec` doesn't exist and nor does the corresponding `1.csv` file. Let's take a look at the `0.spec`:
```text
#Generated using TurboSpectrum and TSFitPy wrapper
#date: 2025-03-03 10:04:18.787979
#spectrum_name: 0.spec
#teff: 5403.27
#logg: 2.342
#[Fe/H]: -1.494
#vmic: 1.541
#vmac: 0.0
#resolution: 0.0
#rotation: 0.0
#nlte_flag: True
#[C/Fe]=-0.5370 LTE
#[Ca/Fe]=-0.2580 NLTE
#[Ba/Fe]=-1.1900 NLTE
#[O/Fe]=-0.2580 NLTE
#[Fe/Fe]=0.0 (solar scaled) NLTE
#
#Wavelength Normalised_flux Unnormalised_flux
6110.0  0.99998  5575560.0
6110.005  0.99998  5575550.0
[...]
```
- The first lines are comments with the parameters used to generate the spectrum. So you can easily check the parameters used.
  - It also writes which elements were done in NLTE. Every other element is LTE and solar-scaled.
- The first column is the wavelength in Å, the second column is the normalised flux, and the third column is the unnormalised flux. The last one is optional and can be removed if you don't need it.


---

### Calculating NLTE Corrections
**Use `calculate_nlte_correction_line.py`** to compute the NLTE correction for a single line. The correction is done by finding by how much abundance changes for NLTE spectra, to match NLTE EW to the LTE EW. The LTE EW is calculated based on the input spectra and abundance ([X/Fe] = 0, if not specified).
1. **Create a fitlist** with the desired parameters for the NLTE correction. The first column should be the name of the model atmosphere; that will be saved in the output (e.g., `4000_1.0_-5.0.spec`). You can (but don't have to) specify the LTE abundance of the element as well for the correction.
2. **Specify** the target element, line mask, and atmospheric parameters in the config (it uses the same config structure as `tsfitpy_input_configuration.cfg`).
3. **Run** the script:
   ```bash
   python3 calculate_nlte_correction_line.py ./input_files/tsfitpy_input_configuration.cfg
   ```
4. **Result** is saved in the output folder, detailing the difference between LTE and NLTE for that specific transition.

Example of a fitlist to get NLTE corrections for a Mg line for three model atmospheres (last column is optional; assumed as 0 otherwise):
```text
#name              rv  teff  logg [Fe/H] vmic [Mg/Fe]
4000_1.0_-5.0.spec 0.0 4000   1.0 -5.0    2.0    0.4
4000_1.0_-4.0.spec 0.0 4000   1.0 -4.0    2.0    0.3
4000_1.0_-3.0.spec 0.0 4000   1.0 -3.0    2.0    0.2
```

This is how to setup the config file for NLTE correction:
```text
[FittingParameters]
atmosphere_type = 1D                    # change to 3D if you want to get 1D to 3D corrections
fitting_mode = lbl                      # keep as lbl
include_molecules = True                # doesn't matter
nlte = True                             # if you want to get NLTE corrections
fit_vmic = Input                        # to take vmic from the input file. Set to `no` to calculate based on teff/logg/vmic
fit_vmac = No                           # doesn't matter
fit_rotation = No                       # doesn't matter
element_to_fit = Eu                     # element to correct
nlte_elements =  Eu                     # element to correct
linemask_file = Eu/eu-lmask_corr.txt    # linemask specifies which line(s) to correct, same format as linemask files
wavelength_delta = 0.001                # set to low enough for a more accurate correction, <= 0.01
segment_size = 5                        # doesn't matter
```

As the output you will get something like this:
```text
#specname	        teff    logg	met	    microturb	wave_center	ew_lte	                ew_nlte	                nlte_abund	        nlte_correction
4000_1.0_-5.0.spec	4000    1.0     -5.0        2.0	        16718.957	313.9284500000539	313.92865000001535	-0.7504994999989965	-0.21439039999899645
4000_1.0_-4.0.spec	4000    1.0     -4.0        2.0	        16750.539	426.4978999999922	426.4979000000118	-0.7846824999993689	-0.2485733999993689
4000_1.0_-3.0.spec	4000    1.0     -3.0        2.0	        16763.359	168.93209999992285	168.9320999999353	-0.6534184999988184	-0.1173093999988184
```
- `specname`: name of the model atmosphere
- `teff`, `logg`, `met`, `microturb`: parameters of the model atmosphere
- `wave_center`: center of the line (the one you used in the linemask file)
- `ew_lte`: LTE equivalent width
- `ew_nlte`: NLTE equivalent width; it should be the same as the LTE equivalent width. If it is not - something is wrong with the NLTE correction; don't use it
- `nlte_abund`: NLTE abundance of the element (i.e., the abundance that you need to use to get the same EW as LTE)
- `nlte_correction`: NLTE correction of the element (i.e., the difference between LTE and NLTE abundance). This is the value you need to use to correct the LTE abundance to NLTE abundance.

---

### NLTE Usage
For NLTE calculations, you need:
- A **valid departure coefficient grid** for the element (e.g., Ba, Fe, O, Mg, etc.). Place these in `nlte_data/ElementName/`.
- A **model atom** in `nlte_data/model_atoms/` (e.g., `atom.ba111`, `atom.fe607a`, etc.). This is the model atom used for NLTE calculations.
- A **linelist** containing the correct transition-level mappings to your chosen model atom. You’ll see lines tagged with something like: `6 26 '3s5S2*' '4p5P3'` referencing the atomic levels at the end of each line for the appropriate element.
- The config file must set `nlte = True` and list the relevant `nlte_elements`.

> **Important**: If lines in the linelist aren’t matched to model atom levels, they revert to LTE. Use the script `utilities/convert_lte_to_nlte.py` to help label lines if needed.

---

### Configuration File Options

- The config file should already be ready for a test run, but here is the reference breakdown if needed
  - [turbospectrum_compiler]:
    - `compiler` specifies the compiler (`ifort`, `ifx` or `gnu`). Location of turbospectrum is expected at `TSFitPy/turbospectrum/`
  - [MainPaths]
    - Next few lines specify the paths. Default paths are relative to the `TSFitPy/scripts/TSFitPy.py`, but it is possible to change paths if you want to keep your data in a separate folder (e.g. it can be useful if sharing data on a cluster)
  - [FittingParameters]
    - `atmosphere_type`: `1D` or `3D`. MARCS is 1D, STAGGER average are <3D> models
      - Note that "<3D> models" have depth-dependent microturbulence (vmic). So inputting ANY vmic will have NO effect on the spectra for <3D> model based spectra
    - `fitting_mode` specifies fitting mode
      - `all` fits all lines within the linemask at the same time. Advantage: faster. Disadvantage: cannot know whether any specific line has good or bad fit. **Not recommended**
      - `lbl` fits all lines within the linemask one line at a time. Advantage: get full info for each line with separate abundance, macroturbulence etc. Can also fit microturbulence (not very well though?) Disadvantage: slower
      - `teff` fits specified line by changing temperature, not abundance. Recommended use: use element H and include NLTE for H. Also recommend to mask out cores of H-lines in your spectra
      - `vmic` changes vmic for each abundance line. Very slow, but can get a better vmic estimate. Recommended use: use element Fe and fit both Fe and vmic together
      - `logg` fits specified line by changing logg, not abundance. **NOT TESTED WELL, but I don't see why it wouldn't work. Use with caution**
    - `include_molecules` is whether you want molecules in your spectra. Fitting can be faster without them (useful when testing?). Recommended: yes, unless molecules are not expected in the spectra.
    - `nlte`: `True`/`False`: whether want to have NLTE or not. Elements to include with NLTE are written below
    - `fit_vmic`: `Yes`/`No`/`Input`. `No` - microturbulence is calculated based on empirical relation (based on teff, logg, [Fe/H]) and works rather well for FGK-type stars (see `TSFitPy/scripts/auxiliary_functions.py:calculate_vturb()`). `Input` - microturbulence is taken from the fitlist (**Recommended** unless you cannot fit vmic/don't know vmic). `Yes` - microturbulence is fitted (**NOT recommended**). Use 'vmic' fitting mode to fit vmic instead of using this option
    - `fit_vmac`, `fit_rotation`: `Yes`/`No`/`Input`. `No` - macroturbulence/rotation are set to 0. `Input` - macroturbulence/rotation is taken from the fitlist. `Yes` - macroturbulence/rotation is fitted. Recommended to either fit or take from input. Also doing only one is usually fine, unless you have a fast rotator.
    - `element_to_fit` which element to fit. Normally one would fit one element at a time, but it is possible to fit several elements at once using the same linemask (e.g. blended line) (**NOT recommended**). If you want to fit abundance for different lines, then you need to fit one element at a time
      - **IMPORTANT**: Providing several elements, will fit several elements for all lines within THE SAME linemask. So if you want to fit several elements for different lines, you need to create separate config files for each element
    - `nlte_elements` which elements to include NLTE for (ignored if `nlte = False`)
    - `linemask_file` is the path in the `linemasks_path` from where the linemask is taken
    - `wavelength_delta` is the synthetic generated `wavelength_delta`. Try not to have it less than observed spectra, but too small will result in slow fitting.
    - `segment_size` is the size of the generated segment around the line. Recommended as a start: `4`. Not very important, but can be useful to change if nearby lines are very strong and affect the fit (note: H is always generated whether it is in the segment or not)
  - [ExtraParameters]
    - `debug_mode` can be used for debugging code. 0 is best for normal fits, 1 outputs some extra information during the Python fitting, 2 outputs full TS fortran information (a lot of info and much slower fit). -1 will minimise the output to almost nothing.
    - `number_of_cpus` is the number of CPUs to use for the fitting (multiprocessing). 1 is best for debugging, but can be increased for faster fitting. Maximum: number of cores on your machine
    - `experimental_parallelisation` currently does NOTHING (experimental is now part of the main code). Might do something later, who knows...
    - `cluster_name` is the name of the cluster, used just for printing. Honestly not very important
  - [InputAndOutputFiles]
    - `input_filename` name of the used fitlist file
    - `output_filename` name of the output file (usually `output` and no need to change)
  - [SpectraParameters]
    - `resolution` is resolution of the spectra (big R). 0 is no convolution based on the resolution. Usually your R will be around 10000-100000 (it is NOT FWHM)
    - `vmac` is the default macroturbulence for all stars if `fit_macroturb = No` (alternatively can put individual vmac for each star in the fitlist file)
    - `rotation` is the default macroturbulence for all stars if `fit_rotation = No` (alternatively can put individual rotation for each star in the fitlist file)
    - Old and slightly outdated (but still supported) parameters:
      - `init_guess_elements` are elements to use for initial guess. Only important if you fit several elements at once (e.g. blended line).  Can be several elements: `input_elements_abundance = Mg Ti Ca`
      - `init_guess_elements_path` is the path to the linelist for the initial guess elements. E.g. it can look like this: each line is name of spectra and abundance for the guess [X/Fe]: `HD000001 0.2`. Order of elements should be the same as in `init_guess_elements`
      - `input_elements_abundance` are elements to use for input abundance. This allows to specify abundance of the star for each element. If not specified, then solar scaled abundances are used. Can be several elements: `input_elements_abundance = Mg Ti Ca`
      - `input_elements_abundance_path` is the path to the linelist for the input abundance elements. E.g. it can look like this: each line is name of spectra and abundance [X/Fe]: `HD000001 0.2`. Order of elements should be the same as in `input_elements_abundance`
  - [ParametersForModeAll]
    - `wavelength_minimum` and `wavelength_maximum` specifies the ranges of the fitted spectra **ONLY FOR THE `all` fitting mode. Normally it is not needed to change this**
  - [ParametersForModeLbl]
    - `bounds_vmic` are the bounds for microturbulence (HARD BOUNDS)
    - `guess_range_vmic` is the range of microturbulence for the initial guess
    - `find_upper_limit` after the fit is done, it is possible to find upper limit for abundance. This is done by increasing abundance until fitted chi-squared increases by the given `upper_limit_sigma` (e.g. 3 sigma). This is done for each line separately. Doubles the time of the fit, but can be useful to find upper limit or error estimation
  - [ParametersForModeTeff]
    - `bounds_teff` are the bounds for temperature (HARD BOUNDS)
    - `guess_range_teff` is the range of temperature for the initial guess deviated from the input temperature
  - [Bounds]
    - Bounds for vmac, rotation, abundance and doppler shift (deviated from RV)
  - [GuessRanges]
    - Guess ranges for vmac, rotation, abundance and doppler shift (deviated from RV)
  - [SlurmClusterParameters]
    - See more details in [## Multiprocessing usage](##multiprocessing-usage)

---

## Plotting Tools
The Jupyter notebook `plot_output.ipynb` (in `plotting_tools/`) helps you visualize fitted lines and results:
1. **Make a copy**: `cp plot_output.ipynb plot_output_test.ipynb`
2. **Open** `plot_output_test.ipynb` and run the first cell to import libraries.
3. **Change** `output_folder_location` to your results folder.
4. **Run** the subsequent cells to generate:
   - Per-line or per-star plots
   - Comparisons of observed vs. best-fit synthetic spectra
   - Additional diagnostic plots (e.g., residuals)
5. **Optional**: Synthetic spectrum generation is showcased in the last few cells.

---

## Compiler Notes (ifort / ifx)

- **ifort** (not supported anymore) or **ifx** from Intel can be installed via [oneAPI Fortran compiler](https://www.intel.com/content/www/us/en/developer/tools/oneapi/fortran-compiler.html).
- On Mac, you may need to source `setvars.sh` to make `ifort` or `ifx` available.
- gfortran is also supported. The `mcmodel=medium` Makefile edit (line 11) may be required on some Linux systems for large arrays.

---

## Parallelisation and Clusters
TSFitPy uses **Dask** for parallel processing:

- **Local Mode**: simply set `number_of_cpus` in your config to however many cores you want. The code automatically uses your CPU cores.
- Locally, you can simply run `http://localhost:8787/` in your browser (port might be different, but probably not)
- **Slurm / HPC**: advanced usage is supported by setting `cluster_type = slurm` in `[SlurmClusterParameters]` of the config. Then specify:
  - `number_of_nodes`, `memory_per_cpu_gb`, `partition`, `time_limit_hours`, etc.
  - `script_commands` are the commands to run before the script. Each command is separated by a semicolon. Example below purges the modules and loads the ones needed
    - `module purge;module load basic-path;module load intel;module load anaconda3-py3.10`
  - The script will act as a “manager” job that spawns multiple Slurm workers. Each worker runs in parallel.
  - Use `cluster_name` to help forward the Dask dashboard port, so you can monitor progress in your browser.
- If ran on a cluster, you can use SSH command to direct this dashboard to your own PC
  - For that you write the name of your cluster (whichever server name you connect to) in the cluster_name in the [ExtraParameters]
  - This will print something similar to: `ssh -N -L {port}:{host}:{port} {cluster_name}`, where cluster_name is taken from your config
  - It should automatically figure out your host and port where the dask dashboard is ran
  - By running this command in your terminal, it will redirect the dashboard to your browser with port port
  - So you can once again check the dashboard in your browser by running `http://localhost:{port}/`, replacing `{port}` with the port above

---

## Troubleshooting & Flags
TSFitPy assigns two 8-bit flags in the output:

- **`flag_error`**: indicates critical issues. If any bit is set, treat the result with skepticism.
  - **Bit 1**: The fit failed to converge.
  - **Bit 2**: Insufficient observed data points in the line mask (<=2 points in the spectra).
  - **Bit 3**: Observed flux is entirely above 1 or below 0.
  - **Bit 4**: Extreme EW mismatch between observed line vs model (within factor of 1.5).
  - **Bit 5**: Very low iteration count during the fit (<= 3).
  - **Bit 6**: When calculating spectra with offset abundance or no abundance (options `compute_blend_spectra` and `sensitivity_abundance_offset`), the chi squared should be higher than the chi squared of the fit with abundance. If it is not, then it is likely that the minimum is not found and triggers this flag.
  - **Bit 7**:
  - **Bit 8**:

- **`flag_warning`**: potential but not certain problems. It doesn't mean that the fit is bad, but it is worth checking.
  - **Bit 1**: Fitted parameter is at a boundary limit.
  - **Bit 2**: Observed flux is partially above 1.1 or below 0.
  - **Bit 3**:
  - **Bit 4**: Moderate EW mismatch between observed line vs model (within factor of 1.25).
  - **Bit 5**: Possibly too few iterations (<= 5).
  - **Bit 6**:
  - **Bit 7**:
  - **Bit 8**:

Check flags, visually inspect results, and confirm your config.

---

## Conclusion
Thank you for using **TSFitPy**! We hope these instructions help you install, fit, and interpret your spectroscopic data effectively. If you have additional questions, feel free to open an issue on the [TSFitPy GitHub repository](https://github.com/TSFitPy-developers/TSFitPy/).

---

## Extra notes

- Here is the (not very up-to-date) Trello board for the project: https://trello.com/b/2xe7T6qH/tsfitpy-todo

---

## FAQ

- **Support for non MARCS models?**
  - Currently, only MARCS models are supported. You can probably use other models by using them as <3D> models, with the same format as them. But NLTE is only calculated for 16k standard MARCS models and <3D> STAGGER ones
- **Using non-standard composition MARCS models?**
  - See [this](https://github.com/TSFitPy-developers/TSFitPy/issues/76)
- **Reference for the vmic relation?**
  - See [this](https://github.com/TSFitPy-developers/TSFitPy/issues/80), i.e. there is no published work
- **Fitting isotopes?**
  - See [this](https://github.com/TSFitPy-developers/TSFitPy/issues/73)
- **How is fitting done exactly?**
  - Typically for line-by-line (`lbl`) fit, each line is fit separately on each CPU in the following manner:
    1. Generate spectra for the specific abundance using TS (assuming constant stellar parameters). Steps: interpolate model atmosphere (+NLTE departure coefficients if relevant), run babsma, run bsyn. This step is done at every Nelder-Mean step.
    2. Fit the generated spectrum, by changing vmac, rotation, RV using another minimisation algorithm (`L-BFGS-B`). This method works better here because we can take a very small step for gradient calculations. 
    3. Therefore, for the specific abundance generated in step 1, we find best-fit vmac/rotation/RV. This breaks degeneracy of fitting both broadening and abundance (way more accurate).
    4. Repeat steps 1-3 until best-fit abundance is found. This is done by changing the abundance in the generated spectrum and repeating the fit.
    5. Once the best-fit abundance is found, we can calculate the equivalent width of the line and do other analysis (generate spectra of just the blends, by changing abundance a bit etc.).

---

## Some debugging tips:

- How to debug the code:
  - Run with 1 CPU only
  - Set `debug=2`
    - This will print out the Fortran output and extra Python output
  - Look at the bottom of the output: usually you will see what goes wrong
    - You can also search for `forr`, because Fortran errors usually start with `forrtl`


- TurboSpectrum has a limit of 100 linelists. So if you have too many linelists, it will crash.
  - In that case combine some of the linelists into one


- If you get a Fortran error `forrtl: severe (24): end-of-file during read, unit -5, file Internal List-Directed Read` in the `bsyn_lu            000000000041DB92  getlele_                   38  getlele.f` just after it trying to `  starting scan of linelist` with some molecular name, then the issue is probably the following one:
  - Your abundance of the element is too low (e.g. I had that issue with [X/Fe] = -30) and it skips that element in the molecular line identification. In that case remove the molecular linelist containing that element, or increase your element abundance (e.g. to [X/Fe] = -3)<|MERGE_RESOLUTION|>--- conflicted
+++ resolved
@@ -176,7 +176,6 @@
    - [1D MARCS Models](https://keeper.mpdl.mpg.de/d/6eaecbf95b88448f98a4/) → `TSFitPy/input_files/model_atmospheres/1D/`
    - [3D STAGGER Models](https://keeper.mpdl.mpg.de/d/6eaecbf95b88448f98a4/) → `TSFitPy/input_files/model_atmospheres/3D/`
    - Unzip them so `.mod` files sit in their respective folders.
-<<<<<<< HEAD
 3. **(Optional) NLTE Departure Coefficients**. There are two options: manually download the NLTE grids or use the `/utilities/download_nlte_grids.py` python script.
     - **Automatic Download**:
       - Go to `TSFitPy/utilities/` and run:
@@ -196,12 +195,6 @@
       - Download from [NLTE dep grids](https://keeper.mpdl.mpg.de/d/6eaecbf95b88448f98a4/) (folder `dep grids`) → `TSFitPy/input_files/nlte_data/`
       - Place (unzipped) `.bin` and `auxData_...` in dedicated element folders (e.g. `nlte_data/Ba/`) and put `atom.ELEMENT_AND_NUMBER` in `nlte_data/model_atoms/`.
       - All the NLTE grids for all elements take roughly 1 TB total. However, usually you only need very few elements, so except to requite around 20-100 GB of space, depending on usage.
-=======
-3. **(Optional) NLTE Departure Coefficients**
-   - Download from [NLTE dep grids](https://keeper.mpdl.mpg.de/d/6eaecbf95b88448f98a4/) (folder `dep grids`) → `TSFitPy/input_files/nlte_data/`
-   - Place (unzipped) `.bin` and `auxData_...` in dedicated element folders (e.g. `nlte_data/Ba/`) and put `atom.ELEMENT_AND_NUMBER` in `nlte_data/model_atoms/`.
-   - All the NLTE grids for all elements take roughly 1 TB total. However, usually you only need very few elements, so except to requite around 20-100 GB of space, depending on usage.
->>>>>>> 94b282fc
 4. **Line Masks** (i.e., wavelength ranges to fit)
    - Located in `TSFitPy/input_files/linemask_files/`
    - Each folder typically has one example file: `./ELEMENT/ELEMENT-lmask.txt`
@@ -277,7 +270,6 @@
    - Contains an output of fitted parameters and flags for each line.
    - The code sets `flag_error` and `flag_warning` bits if potential issues appear.
 6. Look at the fits (recommended: by eye; at least for a few of them). Remove any fits that are bad (either by eye or by chi2, `flag_error`, `flag_warning`).
-<<<<<<< HEAD
 7. **Getting an average abundance**. Use `./plotting_tools/analyse_the_output.py` with arguments:
    ```bash
    python3 analyse_the_output.py ../output_files/OUTPUT_FOLDER_NAME/ --remove-errors --remove-warnings --chisqr-limit 5 --ew-limits 1 200 --ew-limit-total 350
@@ -294,9 +286,6 @@
    ```bash
     python3 analyse_the_output_new_flags.py ../output_files/OUTPUT_FOLDER_NAME/ --remove-errors --no-remove-warnings --chisqr-limit 50 --ew-limits 1 400 --ew-limit-total 550
     ```
-     
-=======
->>>>>>> 94b282fc
 
 Examples of a fitlist were given before, but let's quickly go through the example of an output.
 ```text
