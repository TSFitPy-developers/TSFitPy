--- conflicted
+++ resolved
@@ -2,8 +2,6 @@
 import os
 import glob
 import numpy as np
-
-<<<<<<< HEAD
 
 def create_window_linelist(seg_begins: list[float], seg_ends: list[float], old_path_name: str, new_path_name: str,
                            molecules_flag: bool, lbl=False):
@@ -151,152 +149,6 @@
 def binary_search_lower_bound(array_to_search: list[str], dict_array_values: dict, low: int, high: int,
                               element_to_search: float) -> tuple[int, dict]:
     """
-=======
-def create_window_linelist(seg_begins: list[float], seg_ends: list[float], old_path_name: str, new_path_name: str, molecules_flag: bool, lbl=False):
-	line_list_path: str = old_path_name
-	line_list_files_draft: list = []
-	line_list_files_draft.extend([i for i in glob.glob(os_path.join(line_list_path, "*")) if not i.endswith(".txt")])
-	#print(line_list_files)
-
-	segment_to_use_begins: np.ndarray = np.asarray(seg_begins)
-	segment_to_use_ends: np.ndarray = np.asarray(seg_ends)
-
-	segment_index_order: np.ndarray = np.argsort(segment_to_use_begins)
-	segment_to_use_begins: np.ndarray = segment_to_use_begins[segment_index_order]
-	segment_to_use_ends: np.ndarray = segment_to_use_ends[segment_index_order]
-	segment_min_wavelength: float = np.min(segment_to_use_begins)
-	segment_max_wavelength: float = np.max(segment_to_use_ends)
-
-	line_list_files: list = []
-	# opens each file, reads first row, if it is long enough then it is molecule. If fitting molecules, then add to the line list, otherwise ignore molecules FAST
-	for i in range(len(line_list_files_draft)):
-		with open(line_list_files_draft[i]) as fp:
-			line = fp.readline()
-			fields = line.strip().split()
-			sep = '.'
-			element = fields[0] + fields[1]
-			elements = element.split(sep, 1)[0]
-			if len(elements) > 3 and molecules_flag:
-				line_list_files.append(line_list_files_draft[i])
-			elif len(elements) <= 3:
-				line_list_files.append(line_list_files_draft[i])
-		fp.close()
-
-	if not lbl:
-		if not os.path.exists(new_path_name):
-			os.makedirs(os.path.join(f"{new_path_name}", "0", ''))
-		#else:
-			#print("Trimmed files exist already")
-			#return
-			#print("Overwriting old file list")
-	else:
-		for i in range(len(seg_begins)):
-			new_path_name_one_seg: str = os.path.join(f"{new_path_name}", f"{i}", '')
-			if not os.path.exists(new_path_name_one_seg):
-				os.makedirs(new_path_name_one_seg)
-
-	for line_list_number, line_list_file in enumerate(line_list_files):
-		new_linelist_name: str = f"{new_path_name}" #f"linelist-{line_list_number}.bsyn"
-		#new_linelist: str = os_path.join(f"{new_path_name}", f"linelist-{i}.bsyn")
-		#with open(new_linelist, "w") as new_file_to_write:
-		with open(line_list_file) as fp:
-			lines_file: list[str] = fp.readlines()
-			all_lines_to_write: dict = {}
-			line_number_read_for_element: int = 0
-			line_number_read_file: int = 0
-			total_lines_in_file: int = len(lines_file)
-			while line_number_read_file < total_lines_in_file:		# go through all line
-				line: str = lines_file[line_number_read_file]
-				fields: list[str] = line.strip().split()
-
-				# it means this is an element
-				if all_lines_to_write:  # if there was an element before with segments, then write them first
-					write_lines(all_lines_to_write, elem_line_1_to_save, elem_line_2_to_save, new_linelist_name,
-								line_list_number)
-					all_lines_to_write: dict = {}
-				element_name = f"{fields[0]}{fields[1]}"
-
-				if element_name == "'01.000000'":		# find out whether it is hydrogen
-					hydrogen_element: bool = True
-				else:
-					hydrogen_element: bool = False
-				if len(fields[0]) > 1:		# save the first two lines of an element for the future
-					elem_line_1_to_save: str = f"{fields[0]} {fields[1]}  {fields[2]}"  # first line of the element
-					number_of_lines_element: int = int(fields[3])
-				else:
-					elem_line_1_to_save: str = f"{fields[0]}   {fields[1]}            {fields[2]}    {fields[3]}"
-					number_of_lines_element: int = int(fields[4])
-				line_number_read_file += 1
-				line: str = lines_file[line_number_read_file]
-				elem_line_2_to_save: str = f"{line.strip()}\n"  # second line of the element
-
-				# now we are reading the element's wavelength and stuff
-				line_number_read_file += 1
-				# lines_for_element = lines_file[line_number_read_file:number_of_lines_element+line_number_read_file]
-
-				if not hydrogen_element:
-					# to not redo strip/split every time, save wavelength for the future here
-					element_wavelength_dictionary = {}
-
-					# wavelength minimum and maximum for the element (assume sorted)
-					wavelength_minimum_element: float = float(lines_file[line_number_read_file].strip().split()[0])
-					wavelength_maximum_element: float = float(lines_file[number_of_lines_element+line_number_read_file - 1].strip().split()[0])
-
-					element_wavelength_dictionary[0] = wavelength_minimum_element
-					element_wavelength_dictionary[number_of_lines_element - 1] = wavelength_maximum_element
-
-					# check that ANY wavelengths are within the range at all
-					if not (wavelength_maximum_element < segment_min_wavelength or wavelength_minimum_element > segment_max_wavelength):
-						for seg_index, (seg_begin, seg_end) in enumerate(zip(segment_to_use_begins, segment_to_use_ends)):  # wavelength lines write here
-							index_seg_start, element_wavelength_dictionary = binary_search_lower_bound(lines_file[line_number_read_file:number_of_lines_element + line_number_read_file],
-																									   element_wavelength_dictionary, 0, number_of_lines_element - 1, seg_begin)
-							wavelength_current_line: float = element_wavelength_dictionary[index_seg_start]
-							line_stripped: str = lines_file[line_number_read_file + index_seg_start].strip()
-							line_number_read_for_element: int = index_seg_start + line_number_read_file
-							while wavelength_current_line <= seg_end and line_number_read_for_element < number_of_lines_element + line_number_read_file:
-								if lbl:
-									seg_current_index = seg_index
-								else:
-									seg_current_index = 0
-								if seg_current_index not in all_lines_to_write:
-									all_lines_to_write[seg_current_index] = [f"{line_stripped} \n"]
-								else:
-									all_lines_to_write[seg_current_index].append(f"{line_stripped} \n")
-								line_number_read_for_element += 1
-								try:
-									line_stripped: str = lines_file[line_number_read_for_element].strip()
-									wavelength_current_line: float = float(line_stripped.split()[0])
-								except (ValueError, IndexError):
-									pass
-				else:
-					while line_number_read_for_element < number_of_lines_element:
-						line_stripped: str = lines_file[line_number_read_for_element + line_number_read_file].strip()
-						if 0 not in all_lines_to_write:
-							if not lbl:
-								all_lines_to_write[0] = [f"{line_stripped} \n"]
-							else:
-								for seg_index in range(len(seg_begins)):
-									all_lines_to_write[seg_index] = [f"{line_stripped} \n"]
-						else:
-							if not lbl:
-								all_lines_to_write[0].append(f"{line_stripped} \n")
-							else:
-								for seg_index in range(len(seg_begins)):
-									all_lines_to_write[seg_index].append(f"{line_stripped} \n")
-						line_number_read_for_element += 1
-
-				line_number_read_file: int = number_of_lines_element + line_number_read_file
-
-			if len(all_lines_to_write) > 0:
-				write_lines(all_lines_to_write, elem_line_1_to_save, elem_line_2_to_save, new_linelist_name, line_list_number)
-			"""for i in range(len(seg_begins)):
-				if i not in all_lines_to_write:
-					new_linelist_name: str = os.path.join(f"{new_path_name}", f"{i}", f"linelist-{line_list_number}.bsyn")
-					os.system(f"rm {new_linelist_name}")"""
-
-def binary_search_lower_bound(array_to_search: list[str], dict_array_values: dict, low: int, high: int, element_to_search: float) -> tuple[int, dict]:
-	"""
->>>>>>> b068c17a
 	Gives out the lower index where the value is located between the ranges. For example, given array [12, 20, 32, 40, 52]
 	Value search: 5, result: 0
 	Value search: 13, result: 1
