from __future__ import annotations
import os
from os import path as os_path
import glob
import numpy as np

def create_window_linelist(seg_begins: list[float], seg_ends: list[float], old_path_name: str, new_path_name: str,
<<<<<<< HEAD
						   molecules_flag: bool, lbl=False):
=======
						   molecules_flag: str, lbl=False):
>>>>>>> f5d5d60b
	line_list_path: str = old_path_name
	line_list_files_draft: list = []
	line_list_files_draft.extend([i for i in glob.glob(os_path.join(line_list_path, "*")) if not i.endswith(".txt")])
	#print(line_list_files)

	segment_to_use_begins: np.ndarray = np.asarray(seg_begins)
	segment_to_use_ends: np.ndarray = np.asarray(seg_ends)

	segment_index_order: np.ndarray = np.argsort(segment_to_use_begins)
	segment_to_use_begins: np.ndarray = segment_to_use_begins[segment_index_order]
	segment_to_use_ends: np.ndarray = segment_to_use_ends[segment_index_order]
	segment_min_wavelength: float = np.min(segment_to_use_begins)
	segment_max_wavelength: float = np.max(segment_to_use_ends)

	line_list_files: list = []
	# opens each file, reads first row, if it is long enough then it is molecule. If fitting molecules, then add to the line list, otherwise ignore molecules FAST
	for i in range(len(line_list_files_draft)):
		with open(line_list_files_draft[i]) as fp:
			line = fp.readline()
			fields = line.strip().split()
			sep = '.'
			element = fields[0] + fields[1]
			elements = element.split(sep, 1)[0]
			if len(elements) > 3 and molecules_flag:
				line_list_files.append(line_list_files_draft[i])
			elif len(elements) <= 3:
				line_list_files.append(line_list_files_draft[i])
		fp.close()

	if not lbl:
		if not os.path.exists(new_path_name):
			os.makedirs(os.path.join(f"{new_path_name}", "0", ''))
		#else:
			#print("Trimmed files exist already")
			#return
			#print("Overwriting old file list")
	else:
		for i in range(len(seg_begins)):
			new_path_name_one_seg: str = os.path.join(f"{new_path_name}", f"{i}", '')
			if not os.path.exists(new_path_name_one_seg):
				os.makedirs(new_path_name_one_seg)

	for line_list_number, line_list_file in enumerate(line_list_files):
		new_linelist_name: str = f"{new_path_name}" #f"linelist-{line_list_number}.bsyn"
		#new_linelist: str = os_path.join(f"{new_path_name}", f"linelist-{i}.bsyn")
		#with open(new_linelist, "w") as new_file_to_write:
		with open(line_list_file) as fp:
			lines_file: list[str] = fp.readlines()
			all_lines_to_write: dict = {}
			line_number_read_for_element: int = 0
			line_number_read_file: int = 0
			total_lines_in_file: int = len(lines_file)
			while line_number_read_file < total_lines_in_file:		# go through all line
				line: str = lines_file[line_number_read_file]
				fields: list[str] = line.strip().split()

				# it means this is an element
				if all_lines_to_write:  # if there was an element before with segments, then write them first
					write_lines(all_lines_to_write, elem_line_1_to_save, elem_line_2_to_save, new_linelist_name,
								line_list_number)
					all_lines_to_write: dict = {}
				element_name = f"{fields[0]}{fields[1]}"

				if element_name == "'01.000000'":		# find out whether it is hydrogen
					hydrogen_element: bool = True
				else:
					hydrogen_element: bool = False
				if len(fields[0]) > 1:		# save the first two lines of an element for the future
					elem_line_1_to_save: str = f"{fields[0]} {fields[1]}  {fields[2]}"  # first line of the element
					number_of_lines_element: int = int(fields[3])
				else:
					elem_line_1_to_save: str = f"{fields[0]}   {fields[1]}            {fields[2]}    {fields[3]}"
					number_of_lines_element: int = int(fields[4])
				line_number_read_file += 1
				line: str = lines_file[line_number_read_file]
				elem_line_2_to_save: str = f"{line.strip()}\n"  # second line of the element

				# now we are reading the element's wavelength and stuff
				line_number_read_file += 1
				# lines_for_element = lines_file[line_number_read_file:number_of_lines_element+line_number_read_file]

				if not hydrogen_element:
					# to not redo strip/split every time, save wavelength for the future here
					element_wavelength_dictionary = {}

					# wavelength minimum and maximum for the element (assume sorted)
					wavelength_minimum_element: float = float(lines_file[line_number_read_file].strip().split()[0])
					wavelength_maximum_element: float = float(lines_file[number_of_lines_element+line_number_read_file - 1].strip().split()[0])

					element_wavelength_dictionary[0] = wavelength_minimum_element
					element_wavelength_dictionary[number_of_lines_element - 1] = wavelength_maximum_element

					# check that ANY wavelengths are within the range at all
					if not (wavelength_maximum_element < segment_min_wavelength or wavelength_minimum_element > segment_max_wavelength):
						for seg_index, (seg_begin, seg_end) in enumerate(zip(segment_to_use_begins, segment_to_use_ends)):  # wavelength lines write here
							index_seg_start, element_wavelength_dictionary = binary_search_lower_bound(lines_file[line_number_read_file:number_of_lines_element + line_number_read_file],
																									   element_wavelength_dictionary, 0, number_of_lines_element - 1, seg_begin)
							wavelength_current_line: float = element_wavelength_dictionary[index_seg_start]
							line_stripped: str = lines_file[line_number_read_file + index_seg_start].strip()
							line_number_read_for_element: int = index_seg_start + line_number_read_file
							while wavelength_current_line <= seg_end and line_number_read_for_element < number_of_lines_element + line_number_read_file:
								if lbl:
									seg_current_index = seg_index
								else:
									seg_current_index = 0
								if seg_current_index not in all_lines_to_write:
									all_lines_to_write[seg_current_index] = [f"{line_stripped} \n"]
								else:
									all_lines_to_write[seg_current_index].append(f"{line_stripped} \n")
								line_number_read_for_element += 1
								try:
									line_stripped: str = lines_file[line_number_read_for_element].strip()
									wavelength_current_line: float = float(line_stripped.split()[0])
								except (ValueError, IndexError):
									pass
				else:
					while line_number_read_for_element < number_of_lines_element:
						line_stripped: str = lines_file[line_number_read_for_element + line_number_read_file].strip()
						if 0 not in all_lines_to_write:
							if not lbl:
								all_lines_to_write[0] = [f"{line_stripped} \n"]
							else:
								for seg_index in range(len(seg_begins)):
									all_lines_to_write[seg_index] = [f"{line_stripped} \n"]
						else:
							if not lbl:
								all_lines_to_write[0].append(f"{line_stripped} \n")
							else:
								for seg_index in range(len(seg_begins)):
									all_lines_to_write[seg_index].append(f"{line_stripped} \n")
						line_number_read_for_element += 1

				line_number_read_file: int = number_of_lines_element + line_number_read_file

			if len(all_lines_to_write) > 0:
				write_lines(all_lines_to_write, elem_line_1_to_save, elem_line_2_to_save, new_linelist_name, line_list_number)
			"""for i in range(len(seg_begins)):
				if i not in all_lines_to_write:
					new_linelist_name: str = os.path.join(f"{new_path_name}", f"{i}", f"linelist-{line_list_number}.bsyn")
					os.system(f"rm {new_linelist_name}")"""

def binary_search_lower_bound(array_to_search: list[str], dict_array_values: dict, low: int, high: int, element_to_search: float) -> tuple[int, dict]:
	"""
	Gives out the lower index where the value is located between the ranges. For example, given array [12, 20, 32, 40, 52]
	Value search: 5, result: 0
	Value search: 13, result: 1
	Value search: 20, result: 1
	Value search: 21, result: 2
	Value search: 51 or 52 or 53, result: 4
	:param array_to_search:
	:param dict_array_values:
	:param low:
	:param high:
	:param element_to_search:
	:return:
	"""
	while low < high:
		middle: int = low + (high - low) // 2

		if middle not in dict_array_values:
			dict_array_values[middle] = float(array_to_search[middle].strip().split()[0])
		array_element_value: float = dict_array_values[middle]

		if array_element_value < element_to_search:
			low: int = middle + 1
		else:
			high: int = middle
	return low, dict_array_values

def write_lines(all_lines_to_write: dict[list[str]], elem_line_1_to_save: str, elem_line_2_to_save: str, new_path_name: str, line_list_number: float):
	for key in all_lines_to_write:
		new_linelist_name: str = os.path.join(f"{new_path_name}", f"{key}", f"linelist-{line_list_number}.bsyn")
		with open(new_linelist_name, "a") as new_file_to_write:
			new_file_to_write.write(f"{elem_line_1_to_save}	{len(all_lines_to_write[key])}\n")
			new_file_to_write.write(f"{elem_line_2_to_save}")
			for line_to_write in all_lines_to_write[key]:
				#pass
				new_file_to_write.write(line_to_write)<|MERGE_RESOLUTION|>--- conflicted
+++ resolved
@@ -4,12 +4,7 @@
 import glob
 import numpy as np
 
-def create_window_linelist(seg_begins: list[float], seg_ends: list[float], old_path_name: str, new_path_name: str,
-<<<<<<< HEAD
-						   molecules_flag: bool, lbl=False):
-=======
-						   molecules_flag: str, lbl=False):
->>>>>>> f5d5d60b
+def create_window_linelist(seg_begins: list[float], seg_ends: list[float], old_path_name: str, new_path_name: str, molecules_flag: bool, lbl=False):
 	line_list_path: str = old_path_name
 	line_list_files_draft: list = []
 	line_list_files_draft.extend([i for i in glob.glob(os_path.join(line_list_path, "*")) if not i.endswith(".txt")])
