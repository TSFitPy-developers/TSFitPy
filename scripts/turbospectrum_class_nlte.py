--- conflicted
+++ resolved
@@ -946,12 +946,7 @@
         if self.log_g < 3:
             flag_dont_interp_microturb = True
 
-<<<<<<< HEAD
-        if not flag_dont_interp_microturb and self.turbulent_velocity < 2.0 and (
-=======
-        if flag_dont_interp_microturb == 0 and self.turbulent_velocity < 2.0 and (
->>>>>>> f5d5d60b
-                self.turbulent_velocity > 1.0 or (self.turbulent_velocity < 1.0 and self.t_eff < 3900.)):
+        if not flag_dont_interp_microturb and self.turbulent_velocity < 2.0 and (self.turbulent_velocity > 1.0 or (self.turbulent_velocity < 1.0 and self.t_eff < 3900.)):
             # Bracket the microturbulence to figure out what two values to generate the models to interpolate between using Andy's code
             turbulence_low = 0.0
             microturbulence = self.turbulent_velocity
@@ -961,92 +956,6 @@
                     place = i
             turbulence_high = possible_turbulence[place + 1]
             # print(turbulence_low,turbulence_high)
-<<<<<<< HEAD
-=======
-
-            # generate models for low and high parts
-            # temp_dir = self.tmp_dir
-            # self.tmp_dir = os_path.join("/Users/gerber/iwg7_pipeline/4most-4gp-scripts/files_from_synthesis/current_run", "files_for_micro_interp")
-            if self.nlte_flag == True:
-                # for element, abundance in self.free_abundances.items():
-                self.turbulent_velocity = turbulence_low
-                atmosphere_properties_low = self._generate_model_atmosphere()
-                # print(marcs_model_list_global)
-                low_model_name = os_path.join(self.tmp_dir, self.marcs_model_name)
-                low_model_name += '.interpol'
-                # low_coef_dat_name = os_path.join(self.tmp_dir, self.marcs_model_name)
-                # low_coef_dat_name += '_{}_coef.dat'.format(element)
-                if atmosphere_properties_low['errors']:
-                    return atmosphere_properties_low
-                self.turbulent_velocity = turbulence_high
-                atmosphere_properties_high = self._generate_model_atmosphere()
-                high_model_name = os_path.join(self.tmp_dir, self.marcs_model_name)
-                high_model_name += '.interpol'
-                # high_coef_dat_name = os_path.join(self.tmp_dir, self.marcs_model_name)
-                # high_coef_dat_name += '_{}_coef.dat'.format(element)
-                if atmosphere_properties_high['errors']:
-                    return atmosphere_properties_high
-
-                self.turbulent_velocity = microturbulence
-                # self.tmp_dir = temp_dir
-
-                # interpolate and find a model atmosphere for the microturbulence
-                self.marcs_model_name = "marcs_tef{:.1f}_g{:.2f}_z{:.2f}_tur{:.2f}".format(self.t_eff, self.log_g,
-                                                                                           self.metallicity,
-                                                                                           self.turbulent_velocity)
-                f_low = open(low_model_name, 'r')
-                lines_low = f_low.read().splitlines()
-                t_low, temp_low, pe_low, pt_low, micro_low, lum_low, spud_low = np.loadtxt(
-                    open(low_model_name, 'rt').readlines()[:-8], skiprows=1, unpack=True)
-
-                f_high = open(high_model_name, 'r')
-                lines_high = f_high.read().splitlines()
-
-                t_high, temp_high, pe_high, pt_high, micro_high, lum_high, spud_high = np.loadtxt(
-                    open(high_model_name, 'rt').readlines()[:-8], skiprows=1, unpack=True)
-
-                fxhigh = (microturbulence - turbulence_low) / (turbulence_high - turbulence_low)
-
-                fxlow = 1.0 - fxhigh
-
-                t_interp = t_low * fxlow + t_high * fxhigh
-                temp_interp = temp_low * fxlow + temp_high * fxhigh
-                pe_interp = pe_low * fxlow + pe_high * fxhigh
-                pt_interp = pt_low * fxlow + pt_high * fxhigh
-                lum_interp = lum_low * fxlow + lum_high * fxhigh
-                spud_interp = spud_low * fxlow + spud_high * fxhigh
-
-                interp_model_name = os_path.join(self.tmp_dir, self.marcs_model_name)
-                interp_model_name += '.interpol'
-                # print(interp_model_name)
-                g = open(interp_model_name, 'w')
-                print(lines_low[0], file=g)
-                for i in range(len(t_interp)):
-                    print(" {:.4f}  {:.2f}  {:.4f}   {:.4f}   {:.4f}    {:.6e}  {:.4f}".format(t_interp[i],
-                                                                                               temp_interp[i],
-                                                                                               pe_interp[i],
-                                                                                               pt_interp[i],
-                                                                                               microturbulence,
-                                                                                               lum_interp[i],
-                                                                                               spud_interp[i]), file=g)
-                print(lines_low[-8], file=g)
-                print(lines_low[-7], file=g)
-                print(lines_low[-6], file=g)
-                print(lines_low[-5], file=g)
-                print(lines_low[-4], file=g)
-                print(lines_low[-3], file=g)
-                print(lines_low[-2], file=g)
-                print(lines_low[-1], file=g)
-                g.close()
-
-                # atmosphere_properties = atmosphere_properties_low
-                # atmosphere_properties = self.make_atmosphere_properties(atmosphere_properties_low['spherical'], element)
-
-                # print(atmosphere_properties)
-
-                # os.system("mv /Users/gerber/iwg7_pipeline/4most-4gp-scripts/files_from_synthesis/current_run/files_for_micro_interp/* ../")
->>>>>>> f5d5d60b
-
             self.turbulent_velocity = turbulence_low
             atmosphere_properties_low = self._generate_model_atmosphere()
             # print(marcs_model_list_global)
@@ -1136,11 +1045,7 @@
                         interp_coef_dat_name = os_path.join(self.tmp_dir, self.marcs_model_name)
                         interp_coef_dat_name += '_{}_coef.dat'.format(element)
 
-<<<<<<< HEAD
                         #num_lines = np.loadtxt(low_coef_dat_name, unpack=True, skiprows=9, max_rows=1)
-=======
-                        num_lines = np.loadtxt(low_coef_dat_name, unpack=True, skiprows=9, max_rows=1)
->>>>>>> f5d5d60b
 
                         g = open(interp_coef_dat_name, 'w')
                         for i in range(11):
@@ -1158,98 +1063,18 @@
                         for i in range(10 + 2 * len(t_interp) + 1, len(lines_coef_low)):
                             print(lines_coef_low[i], file=g)
                         g.close()
-<<<<<<< HEAD
             else:
                 # atmosphere_properties = atmosphere_properties_low
                 atmosphere_properties = self.make_atmosphere_properties(atmosphere_properties_low['spherical'], 'Fe')
 
         elif not flag_dont_interp_microturb and self.turbulent_velocity > 2.0:  # not enough models to interp if higher than 2
-=======
-            elif self.nlte_flag == False:
-                self.turbulent_velocity = turbulence_low
-                atmosphere_properties_low = self._generate_model_atmosphere()
-                # print(marcs_model_list_global)
-                low_model_name = os_path.join(self.tmp_dir, self.marcs_model_name)
-                low_model_name += '.interpol'
-                if atmosphere_properties_low['errors']:
-                    return atmosphere_properties_low
-                self.turbulent_velocity = turbulence_high
-                atmosphere_properties_high = self._generate_model_atmosphere()
-                high_model_name = os_path.join(self.tmp_dir, self.marcs_model_name)
-                high_model_name += '.interpol'
-                if atmosphere_properties_high['errors']:
-                    return atmosphere_properties_high
-
-                self.turbulent_velocity = microturbulence
-                # self.tmp_dir = temp_dir
-
-                # interpolate and find a model atmosphere for the microturbulence
-                self.marcs_model_name = "marcs_tef{:.1f}_g{:.2f}_z{:.2f}_tur{:.2f}".format(self.t_eff, self.log_g,
-                                                                                           self.metallicity,
-                                                                                           self.turbulent_velocity)
-                f_low = open(low_model_name, 'r')
-                lines_low = f_low.read().splitlines()
-                t_low, temp_low, pe_low, pt_low, micro_low, lum_low, spud_low = np.loadtxt(
-                    open(low_model_name, 'rt').readlines()[:-8], skiprows=1, unpack=True)
-
-                f_high = open(high_model_name, 'r')
-                lines_high = f_high.read().splitlines()
-
-                t_high, temp_high, pe_high, pt_high, micro_high, lum_high, spud_high = np.loadtxt(
-                    open(high_model_name, 'rt').readlines()[:-8], skiprows=1, unpack=True)
-
-                fxhigh = (microturbulence - turbulence_low) / (turbulence_high - turbulence_low)
-
-                fxlow = 1.0 - fxhigh
-
-                t_interp = t_low * fxlow + t_high * fxhigh
-                temp_interp = temp_low * fxlow + temp_high * fxhigh
-                pe_interp = pe_low * fxlow + pe_high * fxhigh
-                pt_interp = pt_low * fxlow + pt_high * fxhigh
-                lum_interp = lum_low * fxlow + lum_high * fxhigh
-                spud_interp = spud_low * fxlow + spud_high * fxhigh
-
-                interp_model_name = os_path.join(self.tmp_dir, self.marcs_model_name)
-                interp_model_name += '.interpol'
-                # print(interp_model_name)
-                g = open(interp_model_name, 'w')
-                print(lines_low[0], file=g)
-                for i in range(len(t_interp)):
-                    print(" {:.4f}  {:.2f}  {:.4f}   {:.4f}   {:.4f}    {:.6e}  {:.4f}".format(t_interp[i],
-                                                                                               temp_interp[i],
-                                                                                               pe_interp[i],
-                                                                                               pt_interp[i],
-                                                                                               microturbulence,
-                                                                                               lum_interp[i],
-                                                                                               spud_interp[i]), file=g)
-                print(lines_low[-8], file=g)
-                print(lines_low[-7], file=g)
-                print(lines_low[-6], file=g)
-                print(lines_low[-5], file=g)
-                print(lines_low[-4], file=g)
-                print(lines_low[-3], file=g)
-                print(lines_low[-2], file=g)
-                print(lines_low[-1], file=g)
-                g.close()
-
-                # atmosphere_properties = atmosphere_properties_low
-                atmosphere_properties = self.make_atmosphere_properties(atmosphere_properties_low['spherical'], 'Fe')
-
-
-        elif flag_dont_interp_microturb == 0 and self.turbulent_velocity > 2.0:  # not enough models to interp if higher than 2
->>>>>>> f5d5d60b
             microturbulence = self.turbulent_velocity  # just use 2.0 for the model if between 2 and 3
             self.turbulent_velocity = 2.0
             atmosphere_properties = self._generate_model_atmosphere()
             if atmosphere_properties['errors']:
                 return atmosphere_properties
             self.turbulent_velocity = microturbulence
-
-<<<<<<< HEAD
         elif not flag_dont_interp_microturb and self.turbulent_velocity < 1.0 and self.t_eff >= 3900.:  # not enough models to interp if lower than 1 and t_eff > 3900
-=======
-        elif flag_dont_interp_microturb == 0 and self.turbulent_velocity < 1.0 and self.t_eff >= 3900.:  # not enough models to interp if lower than 1 and t_eff > 3900
->>>>>>> f5d5d60b
             microturbulence = self.turbulent_velocity
             self.turbulent_velocity = 1.0
             atmosphere_properties = self._generate_model_atmosphere()
@@ -1671,11 +1496,7 @@
         lmin = self.lambda_min
         lmax = self.lambda_max
 
-<<<<<<< HEAD
         lpoint_max = self.lpoint * 0.99  # first number comes from turbospectrum spectrum.inc : lpoint. 0.99 is to give some extra room so that bsyn does not fail for sure
-=======
-        lpoint_max = 1000000 * 0.99  # first number comes from turbospectrum spectrum.inc : lpoint. 0.99 is to give some extra room so that bsyn does not fail for sure
->>>>>>> f5d5d60b
         points_in_new_spectra_to_generate = int((lmax - lmin) / self.lambda_delta)
 
         if points_in_new_spectra_to_generate > lpoint_max:
@@ -1720,9 +1541,8 @@
                 for j in range(len(wave)):
                     print("{}  {}  {}".format(wave[j], flux_norm[j], flux[j]), file=f)
                 f.close()
-<<<<<<< HEAD
         else:
-            self.synthesize()
+            self.synthesize()'''
 
     def run_turbospectrum_and_atmosphere(self):
         try:
@@ -1769,56 +1589,6 @@
         if mass == 0.0:
             spud = "p" + marcs_nlte_models[i] + ".mod"
         else:
-=======
-        else:
-            self.synthesize()
-
-    def run_turbospectrum_and_atmosphere(self):
-        try:
-            self.calculate_atmosphere()
-            try:
-                self.run_turbospectrum()
-            except AttributeError:
-                print("No attribute, fail of generation?")
-        except FileNotFoundError as error:
-            print(f"Interpolation failed? {error}")
-
-
-def fetch_marcs_grid(marcs_grid_list: str, marcs_parameters_to_ignore: list):
-    """
-    Get a list of all of the MARCS models we have.
-
-    :return:
-        None
-    """
-    
-    marcs_values = {
-        "spherical": [], "temperature": [], "log_g": [], "mass": [], "turbulence": [], "model_type": [],
-        "metallicity": [], "a": [], "c": [], "n": [], "o": [], "r": [], "s": []}
-
-    model_temperatures = []
-    model_logs = []
-    model_mets = []
-
-    pattern = r"([sp])(\d\d\d\d)_g(....)_m(...)_t(..)_(..)_z(.....)_" \
-              r"a(.....)_c(.....)_n(.....)_o(.....)_r(.....)_s(.....).mod"
-
-    marcs_value_keys = [i for i in list(marcs_values.keys()) if i not in marcs_parameters_to_ignore]
-    marcs_value_keys.sort()
-    marcs_models = {}
-
-    # marcs_models = glob.glob(os_path.join(self.marcs_grid_path, "*"))  # 18.11.22 NS: Takes several seconds here per star, is not used anywhere though? Uncommented for now at least
-    marcs_nlte_models = np.loadtxt(marcs_grid_list, dtype='str', usecols=(0,), unpack=True)
-    spud_models = []
-    for i in range(len(marcs_nlte_models)):
-        aux_pattern = r"(\d\d\d\d)_g(....)_m(...)_t(..)_(..)_z(.....)_" \
-                      r"a(.....)_c(.....)_n(.....)_o(.....)_r(.....)_s(.....)"
-        re_test_aux = re.match(aux_pattern, marcs_nlte_models[i])
-        mass = float(re_test_aux.group(3))
-        if mass == 0.0:
-            spud = "p" + marcs_nlte_models[i] + ".mod"
-        else:
->>>>>>> f5d5d60b
             spud = "s" + marcs_nlte_models[i] + ".mod"
         spud_models.append(spud)
 
