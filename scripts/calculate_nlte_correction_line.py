--- conflicted
+++ resolved
@@ -178,7 +178,6 @@
     # ts.run_turbospectrum()
 
     try:
-<<<<<<< HEAD
         if os_path.exists('{}/spectrum_00000000.spec'.format(temp_directory)) and os.stat('{}/spectrum_00000000.spec'.format(temp_directory)).st_size != 0:
             wave_mod_orig, flux_norm_mod_orig = np.loadtxt('{}spectrum_00000000.spec'.format(temp_directory),
                                                                       usecols=(0, 1), unpack=True)
@@ -186,10 +185,6 @@
                 wave_mod_orig, flux_norm_mod_orig = None, None
         else:
             wave_mod_orig, flux_norm_mod_orig = None, None
-=======
-        wave_mod_orig, flux_norm_mod_orig = np.loadtxt('{}spectrum_00000000.spec'.format(temp_directory),
-                                                                      usecols=(0, 1), unpack=True)
->>>>>>> 0f89a00b
     except (FileNotFoundError, OSError, ValueError) as error:
         wave_mod_orig, flux_norm_mod_orig = None, None
 
@@ -220,7 +215,6 @@
                                 abundance, line_center):
     wavelength_lte, norm_flux_lte = generate_atmosphere(teff, logg, microturb, met, lmin - 5, lmax + 5, ldelta,
                                                         line_list_path, element, abundance, False)
-<<<<<<< HEAD
     if wavelength_lte is not None:
         ew_lte = calculate_equivalent_width(wavelength_lte, norm_flux_lte, lmin - 3, lmax + 3) * 1000
         print(f"Fitting {specname} Teff={teff} logg={logg} [Fe/H]={met} microturb={microturb} line_center={line_center} ew_lte={ew_lte}")
@@ -236,19 +230,6 @@
         ew_lte = -99999
         ew_nlte = -99999
         nlte_correction = -99999
-=======
-    ew_lte = calculate_equivalent_width(wavelength_lte, norm_flux_lte, lmin - 3, lmax + 3) * 1000
-    print(f"Fitting {specname} Teff={teff} logg={logg} [Fe/H]={met} microturb={microturb} line_center={line_center} ew_lte={ew_lte}")
-    result = minimize(get_nlte_ew, [abundance - 0.3, abundance + 0.3],
-                      args=(teff, logg, microturb, met, lmin, lmax, ldelta, line_list_path, element, ew_lte),
-                      bounds=[(abundance - 3, abundance + 3)], method="Nelder-Mead",
-                      options={'maxiter': 50, 'disp': False, 'fatol': 1e-8, 'xatol': 1e-3})  # 'eps': 1e-8
-
-    nlte_correction = result.x[0]
-    ew_nlte = np.sqrt(result.fun) + ew_lte
-    print(f"Fitted with NLTE correction={nlte_correction} EW_lte={ew_lte} EW_nlte={ew_nlte} EW_diff={result.fun}")
-    # abundance error cannot be lower than 0.0075 dex
->>>>>>> 0f89a00b
     return [f"{specname}\t{teff}\t{logg}\t{met}\t{microturb}\t{line_center}\t{ew_lte}\t{ew_nlte}\t{np.abs(ew_nlte - ew_lte)}\t{nlte_correction}"]
 
 
