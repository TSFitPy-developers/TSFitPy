from __future__ import annotations
import numpy as np
from scipy import integrate
from scipy.interpolate import interp1d
from scipy.optimize import minimize
# from multiprocessing import Pool
# import h5py
# import matplotlib.pyplot as plt
from turbospectrum_class_nlte import TurboSpectrum, fetch_marcs_grid
# from turbospectrum_class_3d import TurboSpectrum_3D
import time
# import math
import os
from os import path as os_path
# import glob
import datetime
try:
    from dask.distributed import Client, get_client, secede, rejoin
except (ModuleNotFoundError, ImportError):
    raise ModuleNotFoundError("Dask not installed. It is required for multiprocessing. Install using pip install dask[complete]")
    #pass
import shutil
import socket
from typing import Union
from sys import argv
import collections
import scipy
from convolve import conv_rotation, conv_macroturbulence, conv_res
from create_window_linelist_function import create_window_linelist



def create_dir(directory: str):
    """
    Creates a directory if it does not exist
    :param directory: Path to the directory that can be created (relative or not)
    """
    if not os.path.exists(directory):
        try:
            os.mkdir(directory)
        except FileNotFoundError:  # if one needs to create folders in-between
            os.makedirs(directory)  # can't recall why I just don't call this function directly


def calculate_vturb(teff: float, logg: float, met: float) -> float:
    """
    Calculates micro turbulence based on the input parameters
    :param teff: Temperature in kelvin
    :param logg: log(g) in dex units
    :param met: metallicity [Fe/H] scaled by solar
    :return: micro turbulence in km/s
    """
    t0 = 5500.
    g0 = 4.

    v_mturb: float = 0

    if teff >= 5000.:
        v_mturb = 1.05 + 2.51e-4 * (teff - t0) + 1.5e-7 * (teff - t0) * (teff - t0) - 0.14 * (logg - g0) - 0.005 * (
                logg - g0) * (logg - g0) + 0.05 * met + 0.01 * met * met
    elif teff < 5000. and logg >= 3.5:
        v_mturb = 1.05 + 2.51e-4 * (teff - t0) + 1.5e-7 * (5250. - t0) * (5250. - t0) - 0.14 * (logg - g0) - 0.005 * (
                logg - g0) * (logg - g0) + 0.05 * met + 0.01 * met * met
    elif teff < 5500. and logg < 3.5:
        v_mturb = 1.25 + 4.01e-4 * (teff - t0) + 3.1e-7 * (teff - t0) * (teff - t0) - 0.14 * (logg - g0) - 0.005 * (
                logg - g0) * (logg - g0) + 0.05 * met + 0.01 * met * met

    if v_mturb <= 0.0:
        print("error in calculating micro turb, setting it to 1.0")
        return 1.0

    return v_mturb


def get_convolved_spectra(wave: np.ndarray, flux: np.ndarray, resolution: float, macro: float, rot: float) -> tuple[
    np.ndarray, np.ndarray]:
    """
    Convolves spectra with resolution, macroturbulence or rotation if values are non-zero
    :param wave: wavelength array, in ascending order
    :param flux: flux array normalised
    :param resolution: resolution, zero if not required
    :param macro: Macroturbulence in km/s, zero if not required
    :param rot: Rotation in km/s, 0 if not required
    :return: 2 arrays, first is convolved wavelength, second is convolved flux
    """
    if resolution != 0.0:
        wave_mod_conv, flux_mod_conv = conv_res(wave, flux, resolution)
    else:
        wave_mod_conv = wave
        flux_mod_conv = flux
    if macro != 0.0:
        wave_mod_macro, flux_mod_macro = conv_macroturbulence(wave_mod_conv, flux_mod_conv, macro)
    else:
        wave_mod_macro = wave_mod_conv
        flux_mod_macro = flux_mod_conv
    if rot != 0.0:
        wave_mod, flux_mod = conv_rotation(wave_mod_macro, flux_mod_macro, rot)
    else:
        wave_mod = wave_mod_macro
        flux_mod = flux_mod_macro
    return wave_mod, flux_mod


def calculate_all_lines_chi_squared(wave_obs: np.ndarray, flux_obs: np.ndarray, wave_mod: np.ndarray,
                                    flux_mod: np.ndarray, line_begins_sorted: np.ndarray, line_ends_sorted: np.ndarray,
                                    seg_begins: np.ndarray, seg_ends: np.ndarray) -> float:
    """
    Calculates chi squared for all lines fitting by comparing two spectra and calculating the chi_squared based on
    interpolation between the wavelength points
    :param wave_obs: Observed wavelength
    :param flux_obs: Observed normalised flux
    :param wave_mod: Synthetic wavelength
    :param flux_mod: Synthetic normalised flux
    :param line_begins_sorted: Sorted line list, wavelength of a line start
    :param line_ends_sorted: Sorted line list, wavelength of a line end
    :param seg_begins: Segment list where it starts, array
    :param seg_ends: Segment list where it ends, array
    :return: Calculated chi squared at lines
    """
    if wave_mod[1] - wave_mod[0] <= wave_obs[1] - wave_obs[0]:
        flux_mod_interp = np.interp(wave_obs, wave_mod, flux_mod)
        chi_square = 0
        for l in range(len(line_begins_sorted[np.where(
                (line_begins_sorted > np.min(seg_begins)) & (line_begins_sorted < np.max(seg_ends)))])):
            flux_line_obs = flux_obs[
                np.where((wave_obs <= line_ends_sorted[l]) & (wave_obs >= line_begins_sorted[l]))]
            flux_line_mod = flux_mod_interp[
                np.where((wave_obs <= line_ends_sorted[l]) & (wave_obs >= line_begins_sorted[l]))]
            chi_square += np.sum(np.square((flux_line_obs - flux_line_mod)) / flux_line_mod)
    else:
        flux_obs_interp = np.interp(wave_mod, wave_obs, flux_obs)
        chi_square = 0
        for l in range(len(line_begins_sorted[np.where(
                (line_begins_sorted > np.min(seg_begins)) & (line_begins_sorted < np.max(seg_ends)))])):
            flux_line_obs = flux_obs_interp[
                np.where((wave_mod <= line_ends_sorted[l]) & (wave_mod >= line_begins_sorted[l]))]
            flux_line_mod = flux_mod[
                np.where((wave_mod <= line_ends_sorted[l]) & (wave_mod >= line_begins_sorted[l]))]
            chi_square += np.sum(np.square(flux_line_obs - flux_line_mod) / flux_line_mod)
    return chi_square


def calc_ts_spectra_all_lines(obs_name: str, temp_directory: str, output_dir: str, wave_obs: np.ndarray,
                              flux_obs: np.ndarray, macro: float, resolution: float, rot: float,
                              line_begins_sorted: np.ndarray, line_ends_sorted: np.ndarray,
                              seg_begins: np.ndarray, seg_ends: np.ndarray) -> float:
    """
    Calculates chi squared by opening a created synthetic spectrum and comparing to the observed spectra. Then
    calculates chi squared. Used for all lines at once within line list
    :param obs_name: Name of the file where to save the new spectra
    :param temp_directory: Directory where TS calculated the spectra
    :param output_dir: Directory where to save the new spectra
    :param wave_obs: Observed wavelength
    :param flux_obs: Observed normalised flux
    :param macro: Macroturbulence in km/s, zero if not required
    :param resolution: resolution, zero if not required
    :param rot: Rotation in km/s, 0 if not required
    :param line_begins_sorted: Sorted line list, wavelength of a line start
    :param line_ends_sorted: Sorted line list, wavelength of a line end
    :param seg_begins: Segment list where it starts, array
    :param seg_ends: Segment list where it ends, array
    :return: chi squared at line (between line start and end). Also creates convolved spectra.
    """
    if os_path.exists(f'{temp_directory}/spectrum_00000000.spec') and os.stat(
            f'{temp_directory}/spectrum_00000000.spec').st_size != 0:
        wave_mod_orig, flux_mod_orig = np.loadtxt(f'{temp_directory}/spectrum_00000000.spec', usecols=(0, 1),
                                                  unpack=True)
        wave_mod_filled = np.copy(wave_mod_orig)
        flux_mod_filled = np.copy(flux_mod_orig)

        for l in range(len(seg_begins) - 1):
            flux_mod_filled[
                np.logical_and.reduce((wave_mod_orig > seg_ends[l], wave_mod_orig <= seg_begins[l + 1]))] = 1.0

        wave_mod_filled = np.array(wave_mod_filled)
        flux_mod_filled = np.array(flux_mod_filled)

        wave_mod, flux_mod = get_convolved_spectra(wave_mod_filled, flux_mod_filled, resolution, macro, rot)

        chi_square = calculate_all_lines_chi_squared(wave_obs, flux_obs, wave_mod, flux_mod, line_begins_sorted,
                                                     line_ends_sorted, seg_begins, seg_ends)

        os.system(
            f"mv {temp_directory}spectrum_00000000.spec {output_dir}spectrum_fit_{obs_name.replace('../input_files/observed_spectra/', '')}")
        out = open(f"{output_dir}spectrum_fit_convolved_{obs_name.replace('../input_files/observed_spectra/', '')}",
                   'w')
        for l in range(len(wave_mod)):
            print(f"{wave_mod[l]}  {flux_mod[l]}", file=out)
        out.close()
    elif os_path.exists(f'{temp_directory}/spectrum_00000000.spec') and os.stat(
            f'{temp_directory}/spectrum_00000000.spec').st_size == 0:
        chi_square = 999.99
        print("empty spectrum file.")
    else:
        chi_square = 9999.9999
        print("didn't generate spectra")
    return chi_square


def calculate_lbl_chi_squared(temp_directory: str, wave_obs: np.ndarray, flux_obs: np.ndarray,
                              wave_mod_orig: np.ndarray, flux_mod_orig: np.ndarray, resolution: float, lmin: float,
                              lmax: float, macro: float, rot: float, save_convolved=True) -> float:
    """
    Calculates chi squared by opening a created synthetic spectrum and comparing to the observed spectra. Then
    calculates chi squared. Used for line by line method, by only looking at a specific line.
    :param temp_directory:
    :param wave_obs: Observed wavelength
    :param flux_obs: Observed normalised flux
    :param wave_mod_orig: Synthetic wavelength
    :param flux_mod_orig: Synthetic normalised flux
    :param resolution: resolution, zero if not required
    :param lmax: Wavelength, start of segment (will calculate at +5 AA to this)
    :param lmin: Wavelength, end of segment  (will calculate at -5 AA to this)
    :param macro: Macroturbulence in km/s, zero if not required
    :param rot: Rotation in km/s, 0 if not required
    :param save_convolved: whether to save convolved spectra or not (default True)
    :return: Calculated chi squared for a given line
    """
    indices_to_use_mod = np.where((wave_mod_orig <= lmax) & (wave_mod_orig >= lmin))
    indices_to_use_obs = np.where((wave_obs <= lmax) & (wave_obs >= lmin))

    wave_mod_orig, flux_mod_orig = wave_mod_orig[indices_to_use_mod], flux_mod_orig[indices_to_use_mod]
    wave_obs, flux_obs = wave_obs[indices_to_use_obs], flux_obs[indices_to_use_obs]

    wave_mod, flux_mod = get_convolved_spectra(wave_mod_orig, flux_mod_orig, resolution, macro, rot)
    if wave_mod[1] - wave_mod[0] <= wave_obs[1] - wave_obs[0]:
        flux_mod_interp = np.interp(wave_obs, wave_mod, flux_mod)
        wave_line = wave_obs[
            np.where((wave_obs <= lmax - 5.) & (wave_obs >= lmin + 5.))]  # 5 AA i guess to remove extra edges??
        flux_line_obs = flux_obs[np.where((wave_obs <= lmax - 5.) & (wave_obs >= lmin + 5.))]
        flux_line_mod = flux_mod_interp[np.where((wave_obs <= lmax - 5.) & (wave_obs >= lmin + 5.))]
        chi_square = np.sum(((flux_line_obs - flux_line_mod) * (flux_line_obs - flux_line_mod)) / flux_line_mod)
    else:
        flux_obs_interp = np.interp(wave_mod, wave_obs, flux_obs)
        wave_line = wave_mod[np.where((wave_mod <= lmax - 5.) & (wave_mod >= lmin + 5.))]
        flux_line_obs = flux_obs_interp[np.where((wave_mod <= lmax - 5.) & (wave_mod >= lmin + 5.))]
        flux_line_mod = flux_mod[np.where((wave_mod <= lmax - 5.) & (wave_mod >= lmin + 5.))]
        chi_square = np.sum(((flux_line_obs - flux_line_mod) * (flux_line_obs - flux_line_mod)) / flux_line_mod)
    # os.system(f"mv {temp_directory}spectrum_00000000.spec ../output_files/spectrum_fit_{obs_name.replace('../input_files/observed_spectra/', '')}")

    if save_convolved:
        out = open(f"{temp_directory}spectrum_00000000_convolved.spec", 'w')

        for i in range(len(wave_line)):
            print("{}  {}".format(wave_line[i], flux_line_mod[i]), file=out)
        out.close()
    return chi_square


def calculate_equivalent_width(fit_wavelength: np.ndarray, fit_flux: np.ndarray, left_bound: float, right_bound: float) -> float:
    line_func = interp1d(fit_wavelength, fit_flux, kind='linear', assume_sorted=True,
                                     fill_value=1, bounds_error=False)
    total_area = (right_bound - left_bound) * 1.0   # continuum
    try:
        integration_points = fit_wavelength[np.logical_and.reduce((fit_wavelength > left_bound, fit_wavelength < right_bound))]
        area_under_line = integrate.quad(line_func, left_bound, right_bound, points=integration_points, limit=len(integration_points) * 5)
    except ValueError:
        return -9999

    return total_area - area_under_line[0]

class Result:
    # because other fitting algorithms call result differently
    def __init__(self):
        # res.x: list = [param1 best guess, param2 best guess etc]
        # res.fun: float = function value (chi squared) after the fit
        self.fun: float = None
        self.x: list = None

def minimize_abundance_function(function_to_minimize, input_param_guess: np.ndarray, function_arguments: tuple, bounds: list[tuple], method: str, options: dict):
    #res.x: list = [param1 best guess, param2 best guess etc]
    #res.fun: float = function value (chi squared) after the fit

    # using Scipy. Nelder-Mead or L-BFGS- algorithm
    res = minimize(function_to_minimize, input_param_guess, args=function_arguments, bounds=bounds, method=method, options=options)

    """
    cma: might work for high dimensions, doesn't work for 1D easily. so the implementation below doesn't work at all
    if input_param_guess.ndim > 1:
        parameter_guess = np.median(input_param_guess, axis=0)
        sigma = (np.max(input_param_guess, axis=0) - np.min(input_param_guess, axis=0)) / 3
    else:
        parameter_guess = input_param_guess
        sigma = (np.max(bounds, axis=0) - np.min(bounds, axis=0)) / 5
    result = cma.fmin(function_to_minimize, parameter_guess, sigma, args=function_arguments, options={'bounds': bounds})
    res.x = result.xbest
    res.fun = result.funbest"""

    """
    NS: Wasted 3 hours testing. Optuna works OK, but results vary up to 0.1 dex. Maybe more trials are needed. 
    OR just dont use it lol.
    Everything below works
    import logging

    # Set the logging level to ERROR to suppress INFO messages
    logging.getLogger("optuna").setLevel(logging.ERROR)

    if input_param_guess.ndim > 1:
        parameter_guess = np.median(input_param_guess, axis=0)
    else:
        parameter_guess = input_param_guess

    def suggest_float(trial, name, bounds, initial):
        if len(initial) == 1:
            lower, upper = bounds[0]
            return [trial.suggest_float(name + '_0', lower, upper)]
        else:
            return [trial.suggest_float(f"{name}_{i}", bounds[i][0], bounds[i][1]) for i in range(len(initial))]

    def objective(trial):
        x = suggest_float(trial, "x", bounds, parameter_guess)
        return function_to_minimize(x, *function_arguments)

    def silent_callback(study, trial):
        pass

    pruner = MedianPruner(n_startup_trials=10, n_warmup_steps=20, interval_steps=1)

    study = optuna.create_study(direction="minimize", pruner=pruner)
    study.optimize(objective, n_trials=50, callbacks=[silent_callback])

    res = Result()
    res.x = [study.best_params[key] for key in study.best_params.keys()]
    res.fun = study.best_value"""

    return res


class Spectra:
    turbospec_path: str = None  # path to the /exec/ file
    interpol_path: str = None  # path to the model_interpolators folder with fortran code
    model_atmosphere_grid_path: str = None
    model_atmosphere_list: str = None
    model_atom_path: str = None
    departure_file_path: str = None
    linemask_file: str = None
    segment_file: str = None
    atmosphere_type: str = None  # "1D" or "3D", string
<<<<<<< HEAD
    include_molecules: bool = None  # "True" or "False", bool
=======
    include_molecules: str = None  # "True" or "False", string
>>>>>>> f5d5d60b
    nlte_flag: bool = None
    fit_microturb: str = "No"   # TODO: redo as bool. It expects, "Yes", "No" or "Input". Add extra variable if input?
    fit_macroturb: bool = False
    fit_rotation: bool = False
    fit_teff: bool = None
    fit_logg: str = None  # does not work atm
    nelement: int = None  # how many elements to fit (1 to whatever)
    fit_met: bool = None
    elem_to_fit: np.ndarray = None  # only 1 element at a time is support atm, a list otherwise
    lmin: float = None
    lmax: float = None
    ldelta: float = None
    resolution: float = None  # resolution coming from resolution, constant for all stars:  central lambda / FWHM
    #macroturb: float = None  # macroturbulence km/s, constant for all stars if not fitted
    rotation: float = None  # rotation km/s, constant for all stars
    fitting_mode: str = None  # "lbl" = line by line or "all" or "lbl_quick"
    output_folder: str = None

    dask_workers: int = None  # workers, i.e. CPUs for multiprocessing

    global_temp_dir: str = None
    line_begins_sorted: np.ndarray = None
    line_ends_sorted: np.ndarray = None
    line_centers_sorted: np.ndarray = None

    seg_begins: np.ndarray = None
    seg_ends: np.ndarray = None

    depart_bin_file_dict: dict = None
    depart_aux_file_dict: dict = None
    model_atom_file_dict: dict = None
    aux_file_length_dict: dict = None  # loads the length of aux file to not do it everytime later
    ndimen: int = None
    spec_input_path: str = None

    grids_amount: int = 25
    abund_bound: float = 0.2

    init_guess_dict: dict = None    # initial guess for elements, if given
    input_elem_abundance: dict = None  # input elemental abundance for a spectra, not fitted, just used for TS

    # bounds for the minimization
    bound_min_macro = 0         # km/s
    bound_max_macro = 30
    bound_min_rotation = 0         # km/s
    bound_max_rotation = 30
    bound_min_micro = 0.01         # km/s
    bound_max_micro = 5
    bound_min_abund = -40       # [X/Fe]
    bound_max_abund = 100
    bound_min_met = -4          # [Fe/H]
    bound_max_met = 0.5
    bound_min_doppler = -1      # km/s
    bound_max_doppler = 1

    # guess bounds for the minimization
    guess_min_macro = 0.2  # km/s
    guess_max_macro = 8
    guess_min_rotation = 0.2  # km/s
    guess_max_rotation = 2
    guess_min_micro = 0.8  # km/s
    guess_max_micro = 1.5
    guess_min_abund = -1  # [X/Fe] or [Fe/H]
    guess_max_abund = 0.4
    guess_min_doppler = -1  # km/s
    guess_max_doppler = 1

    bound_min_teff = 2500
    bound_max_teff = 8000

    guess_plus_minus_neg_teff = -1000
    guess_plus_minus_pos_teff = 1000

    model_temperatures: np.ndarray = None
    model_logs: np.ndarray = None
    model_mets: np.ndarray = None
    marcs_value_keys: list = None
    marcs_models: dict = None
    marcs_values: dict = None

    debug_mode = 0  # 0: no debug, 1: show Python warnings, 2: turn Fortran TS verbose setting on
    experimental = False

    def __init__(self, specname: str, teff: float, logg: float, rv: float, met: float, micro: float, macro: float,
                 line_list_path_trimmed: str, init_param_guess: list, index_temp_dir: float,
                 elem_abund=None):
        self.spec_name: str = str(specname)
        self.spec_path: str = os.path.join(self.spec_input_path, str(specname))
        self.teff: float = float(teff)
        self.logg: float = float(logg)
        self.met: float = float(met)
        self.rv: float = float(rv)  # RV of star (given, but is fitted with extra doppler shift)
        self.doppler_shift: float = 0.0  # doppler shift; added to RV (fitted)
        if elem_abund is not None:
            self.elem_abund_input: float = float(elem_abund)  # initial abundance of element as a guess if lbl quick
        else:
            self.elem_abund_input = None
        if self.input_elem_abundance is None:  # input abundance - NOT fitted, but just accepted as a constant abund for spectra
            self.input_abund: dict = {}
        else:
            try:
                self.input_abund: dict = self.input_elem_abundance[self.spec_name]
            except KeyError:
                self.input_abund: dict = {}
        if Spectra.fit_microturb == "Input":
            self.vmicro: float = float(micro)  # microturbulence. Set if it is given in input
        else:
            self.vmicro = None
        self.macroturb: float = float(macro)  # macroturbulence km/s, constant for all stars if not fitted
        self.temp_dir: str = os.path.join(Spectra.global_temp_dir, self.spec_name + str(index_temp_dir),
                                          '')  # temp directory, including date and name of the star fitted
        create_dir(self.temp_dir)  # create temp directory

        self.abund_to_gen = None  # array with generated abundances for lbl quick

        self.init_param_guess: list = None  # guess for minimzation
        self.initial_simplex_guess: list = None
        self.minim_bounds: list = []
        self.set_param_guess(init_param_guess)

        self.line_list_path_trimmed = line_list_path_trimmed  # location of trimmed files

        """self.ts = TurboSpectrum(
            turbospec_path=self.turbospec_path,
            interpol_path=self.interpol_path,
            line_list_paths=self.line_list_path_trimmed,
            marcs_grid_path=self.model_atmosphere_grid_path,
            marcs_grid_list=self.model_atmosphere_list,
            model_atom_path=self.model_atom_path,
            departure_file_path=self.departure_file_path)"""

        self.wave_ob, self.flux_ob = np.loadtxt(self.spec_path, usecols=(0, 1), unpack=True,
                                                dtype=float)  # observed spectra

        if self.debug_mode >= 1:
            self.python_verbose = True
        else:
            self.python_verbose = False
        if self.debug_mode >= 2:
            self.turbospectrum_verbose = True
        else:
            self.turbospectrum_verbose = False

    def set_param_guess(self, init_param_guess: list):
        """
        Converts init param guess list to the 2D list for the simplex calculation
        :param init_param_guess: Initial list equal to n x ndimen+1, where ndimen = number of fitted parameters
        """
        # make an array for initial guess equal to n x ndimen+1
        initial_guess = np.empty((self.ndimen + 1, self.ndimen))
        # 17.11.2022: Tried random guesses. But they DO affect the result if the random guesses are way off.
        # Trying with linspace. Should be better I hope
        min_microturb = self.guess_min_micro  # set bounds for all elements here, change later if needed
        max_microturb = self.guess_max_micro  # km/s ? cannot be less than 0
        min_macroturb = self.guess_min_macro  # km/s; cannot be less than 0
        max_macroturb = self.guess_max_macro
        min_abundance = self.guess_min_abund  # either [Fe/H] or [X/Fe] here
        max_abundance = self.guess_max_abund  # for [Fe/H]: hard bounds -4 to 0.5; other elements: bounds are above -40
        min_rv = self.guess_min_doppler  # km/s i think as well
        max_rv = self.guess_max_doppler
        #microturb_guesses = np.linspace(min_microturb, max_microturb, self.ndimen + 1)
        macroturb_guesses = np.linspace(min_macroturb + np.random.random(1)[0] / 2, max_macroturb + np.random.random(1)[0] / 2, self.ndimen + 1)
        abundance_guesses = np.linspace(min_abundance + np.random.random(1)[0] / 10, max_abundance + np.random.random(1)[0] / 10, self.ndimen + 1)
        rv_guesses = np.linspace(min_rv + np.random.random(1)[0] / 10, max_rv + np.random.random(1)[0] / 10, self.ndimen + 1)

        """# fill the array with input from config file # OLD
        for j in range(Spectra.ndimen):
            for i in range(j, len(init_param_guess), Spectra.ndimen):
                initial_guess[int(i / Spectra.ndimen)][j] = float(init_param_guess[i])"""

        # TODO: order depends on the fitting mode. Make more universal?

        if self.fitting_mode == "all":
            # abund = param[0]
            # dopple = param[1]
            # macroturb = param [2] (if needed)
            initial_guess[:, 0] = abundance_guesses
            if self.fit_met:
                self.minim_bounds.append((self.bound_min_met, self.bound_max_met))
            else:
                self.minim_bounds.append((self.bound_min_abund, self.bound_max_abund))
            initial_guess[:, 1] = rv_guesses
            self.minim_bounds.append((self.bound_min_doppler, self.bound_max_doppler))
            if self.fit_macroturb:
                initial_guess[:, 2] = macroturb_guesses
                self.minim_bounds.append((self.bound_min_macro, self.bound_max_macro))
        elif self.fitting_mode == "lbl":
            # param[0] = added doppler to rv
            # param[1:nelements] = met or abund
            # param[-1] = macro turb IF MACRO FIT
            # param[-2] = micro turb IF MACRO FIT
            # param[-1] = micro turb IF NOT MACRO FIT
            initial_guess, self.minim_bounds = self.get_rv_elem_micro_macro_guess(min_rv, max_rv,
                                                                                  min_macroturb, max_macroturb,
                                                                                  min_microturb, max_microturb,
                                                                                  min_abundance, max_abundance)
        elif self.fitting_mode == "lbl_quick":
            # param[0] = doppler
            # param[1] = macro turb
            initial_guess, self.minim_bounds = self.get_rv_macro_rotation_guess()
        else:
            ValueError("Unknown fitting mode, choose all or lbl")

        self.init_param_guess = initial_guess[0]
        self.initial_simplex_guess = initial_guess


    def get_elem_micro_guess(self, min_microturb: float, max_microturb: float, min_abundance: float,
                             max_abundance: float) -> tuple[np.ndarray, list[tuple]]:
        # param[0:nelements-1] = met or abund
        # param[-1] = micro turb

        guess_length = self.nelement
        if self.fit_microturb == "Yes" and self.atmosphere_type != "3D":
            guess_length += 1

        bounds = []

        guesses = np.array([])

        for i in range(0, self.nelement):
            if self.elem_to_fit[i] == "Fe":
                guess_elem, bound_elem = self.get_simplex_guess(guess_length, min_abundance, max_abundance,
                                                                self.bound_min_met, self.bound_max_met)
            else:
                guess_elem, bound_elem = self.get_simplex_guess(guess_length, min_abundance, max_abundance,
                                                                self.bound_min_abund, self.bound_max_abund)
            if self.init_guess_dict is not None and self.elem_to_fit[i] in self.init_guess_dict[self.spec_name]:
                abund_guess = self.init_guess_dict[self.spec_name][self.elem_to_fit[i]]
                abundance_guesses = np.linspace(abund_guess - 0.1, abund_guess + 0.1, guess_length + 1)
                if np.size(guesses) == 0:
                    guesses = np.array([abundance_guesses])
                else:
                    guesses = np.append(guesses, [abundance_guesses], axis=0)
                # if initial abundance is given, then linearly give guess +/- 0.1 dex
            else:
                if np.size(guesses) == 0:
                    guesses = np.array([guess_elem])
                else:
                    guesses = np.append(guesses, [guess_elem], axis=0)
            bounds.append(bound_elem)
        if self.fit_microturb == "Yes" and self.atmosphere_type != "3D":  # last is micro
            micro_guess, micro_bounds = self.get_simplex_guess(guess_length, min_microturb, max_microturb, self.bound_min_micro, self.bound_max_micro)
            guesses = np.append(guesses, [micro_guess], axis=0)
            bounds.append(micro_bounds)

        guesses = np.transpose(guesses)

        return guesses, bounds

    def get_rv_elem_micro_macro_guess(self, min_rv: float, max_rv: float, min_macroturb: float,
                           max_macroturb: float, min_microturb: float, max_microturb: float, min_abundance: float,
                           max_abundance: float) -> tuple[np.ndarray, list[tuple]]:
        # param[0] = added doppler to rv
        # param[1:nelements] = met or abund
        # param[-1] = macro turb IF MACRO FIT
        # param[-2] = micro turb IF MACRO FIT
        # param[-1] = micro turb IF NOT MACRO FIT

        guess_length = self.ndimen
        bounds = []

        rv_guess, rv_bounds = self.get_simplex_guess(guess_length, min_rv, max_rv, self.bound_min_doppler, self.bound_max_doppler)
        guesses = np.array([rv_guess])
        bounds.append(rv_bounds)
        for i in range(1, self.nelement + 1):
            if self.elem_to_fit[i - 1] == "Fe":
                guess_elem, bound_elem = self.get_simplex_guess(guess_length, min_abundance, max_abundance,
                                                                self.bound_min_met, self.bound_max_met)
            else:
                guess_elem, bound_elem = self.get_simplex_guess(guess_length, min_abundance, max_abundance,
                                                                self.bound_min_abund, self.bound_max_abund)
            if self.init_guess_dict is not None and self.elem_to_fit[i - 1] in self.init_guess_dict[self.spec_name]:
                abund_guess = self.init_guess_dict[self.spec_name][self.elem_to_fit[i - 1]]
                abundance_guesses = np.linspace(abund_guess - 0.1, abund_guess + 0.1, guess_length + 1)
                guesses = np.append(guesses, [abundance_guesses], axis=0)
                # if initial abundance is given, then linearly give guess +/- 0.1 dex
            else:
                guesses = np.append(guesses, [guess_elem], axis=0)
            bounds.append(bound_elem)
        if self.fit_microturb == "Yes" and not self.atmosphere_type == "3D":  # first adding micro
            micro_guess, micro_bounds = self.get_simplex_guess(guess_length, min_microturb, max_microturb, self.bound_min_micro, self.bound_max_micro)
            guesses = np.flip(np.append(guesses, [micro_guess], axis=0))
            bounds.append(micro_bounds)
        if self.fit_macroturb:  # last is macro
            macro_guess, macro_bounds = self.get_simplex_guess(guess_length, min_macroturb, max_macroturb, self.bound_min_macro, self.bound_max_macro)
            guesses = np.append(guesses, [macro_guess], axis=0)
            bounds.append(macro_bounds)

        guesses = np.transpose(guesses)

        return guesses, bounds

    @staticmethod
    def get_simplex_guess(length: int, min_guess: float, max_guess: float, min_bound: float, max_bound: float) -> tuple[
        np.ndarray, tuple]:
        """
        Gets guess if it is fitted for simplex guess
        :param length: number of dimensions (output length+1 array)
        :param min_guess: minimum guess
        :param max_guess: maximum guess
        :param min_bound: minimum bound
        :param max_bound: maximum bound
        :return: Initial guess and minimum bound
        """
        percentage_of_difference_to_add = 10  # basically adds a bit of randomness to the guess up to this % of the diff of guesses

        if min_guess < min_bound:
            min_guess = min_bound
        if max_guess > max_bound:
            max_guess = max_bound

        minim_bounds = (min_bound, max_bound)

        guess_difference = np.abs(max_guess - min_guess) / percentage_of_difference_to_add

        initial_guess = np.linspace(min_guess + np.random.random() * guess_difference,
                                    max_guess - np.random.random() * guess_difference, length + 1)

        return initial_guess, minim_bounds

    def get_rv_macro_rotation_guess(self, min_rv=None, max_rv=None, min_macroturb=None, max_macroturb=None, min_rotation=None, max_rotation=None) -> tuple[np.ndarray, list[tuple]]:
        """
        Gets rv and macroturbulence guess if it is fitted for simplex guess
        :param min_rv: minimum RV for guess (not bounds)
        :param max_rv: maximum RV for guess (not bounds)
        :param min_macroturb: minimum macro for guess (not bounds)
        :param max_macroturb: maximum macro for guess (not bounds)
        :param min_rotation: minimum rotation for guess (not bounds)
        :param max_rotation: maximum rotation for guess (not bounds)
        :return: Initial guess and minimum bound
        """
        # param[0] = rv
        # param[1] = macro IF FITTED
        # param[-1] = rotation IF FITTED

        if min_rv is None:
            min_rv = self.guess_min_doppler  # km/s
        if max_rv is None:
            max_rv = self.guess_max_doppler
        if min_macroturb is None:
            min_macroturb = self.guess_min_macro
        if max_macroturb is None:
            max_macroturb = self.guess_max_macro
        if min_rotation is None:
            min_rotation = self.guess_min_rotation
        if max_rotation is None:
            max_rotation = self.guess_max_rotation

        guess_length = 1
        if self.fit_macroturb:
            guess_length += 1
        if self.fit_rotation:
            guess_length += 1

        bounds = []

        rv_guess, rv_bounds = self.get_simplex_guess(guess_length, min_rv, max_rv, self.bound_min_doppler, self.bound_max_doppler)
        guesses = np.array([rv_guess])
        bounds.append(rv_bounds)
        if self.fit_macroturb:
            macro_guess, macro_bounds = self.get_simplex_guess(guess_length, min_macroturb, max_macroturb, self.bound_min_macro, self.bound_max_macro)
            guesses = np.append(guesses, [macro_guess], axis=0)
            bounds.append(macro_bounds)
        if self.fit_rotation:
            rotation_guess, rotation_bounds = self.get_simplex_guess(guess_length, min_rotation, max_rotation, self.bound_min_rotation, self.bound_max_rotation)
            guesses = np.append(guesses, [rotation_guess], axis=0)
            bounds.append(rotation_bounds)

        guesses = np.transpose(guesses)

        return guesses, bounds

    def configure_and_run_ts(self, ts:TurboSpectrum, met: float, elem_abund: dict, vmicro: float, lmin: float, lmax: float,
                             windows_flag: bool, temp_dir=None, teff=None):
        """
        Configures TurboSpectrum depending on input parameters and runs either NLTE or LTE
        :param met: metallicity of star
        :param elem_abund: dictionary with iron and elemental abundances
        :param vmicro: microturbulence parameter
        :param lmin: minimum wavelength where spectra are computed
        :param lmax: maximum wavelength where spectra are computed
        :param windows_flag - False for lbl, True for all lines. TODO: uh does windows flag remove calculation of specific elements/molecules from the spectra?
        :param temp_dir: Temporary directory where to save, if not given, then self.temp_dir is used
        """
        if temp_dir is None:
            temp_dir = self.temp_dir
        else:
            temp_dir = temp_dir
        create_dir(temp_dir)
        if teff is None:
            teff = self.teff
        else:
            teff = teff
        if self.nlte_flag:
            ts.configure(t_eff=teff, log_g=self.logg, metallicity=met, turbulent_velocity=vmicro,
                         lambda_delta=self.ldelta, lambda_min=lmin, lambda_max=lmax,
                         free_abundances=elem_abund, temp_directory=temp_dir, nlte_flag=True,
                         verbose=self.turbospectrum_verbose,
                         atmosphere_dimension=self.atmosphere_type, windows_flag=windows_flag,
                         segment_file=self.segment_file, line_mask_file=self.linemask_file,
                         depart_bin_file=self.depart_bin_file_dict, depart_aux_file=self.depart_aux_file_dict,
                         model_atom_file=self.model_atom_file_dict)
        else:
            ts.configure(t_eff=teff, log_g=self.logg, metallicity=met, turbulent_velocity=vmicro,
                         lambda_delta=self.ldelta, lambda_min=lmin, lambda_max=lmax,
                         free_abundances=elem_abund, temp_directory=temp_dir, nlte_flag=False,
                         verbose=self.turbospectrum_verbose,
                         atmosphere_dimension=self.atmosphere_type, windows_flag=windows_flag,
                         segment_file=self.segment_file, line_mask_file=self.linemask_file)
        ts.run_turbospectrum_and_atmosphere()

    def fit_all(self) -> str:
        """
        Fit all lines at once, trying to minimise chi squared
        :return: Result is a string containing Fitted star name, abundance, RV, chi squared and macroturbulence
        """
        # timing how long it took
        time_start = time.perf_counter()

        ts = self.create_ts_object()

        function_arguments = (ts, self)
        minimize_options = {'maxiter': self.ndimen * 50, 'disp': self.python_verbose,
                            'initial_simplex': self.initial_simplex_guess, 'xatol': 0.05, 'fatol': 0.05}
        res = minimize_abundance_function(all_broad_abund_chi_sqr, self.init_param_guess, function_arguments, self.minim_bounds, 'Nelder-Mead', minimize_options)
        # print final result from minimazation
        print(res.x)

        if self.fit_macroturb:  # if fitted macroturbulence, return it
            result = f"{self.spec_name} {res.x[0]} {res.x[1]} {res.fun} {res.x[2]}"
        else:  # otherwise return whatever constant macroturbulence was given in the config
            result = f"{self.spec_name} {res.x[0]} {res.x[1]} {res.fun} {self.macroturb}"

        time_end = time.perf_counter()
        print(f"Total runtime was {(time_end - time_start) / 60.:2f} minutes.")
        # remove all temporary files
        #shutil.rmtree(self.temp_dir)
        return result

    def create_ts_object(self):
        ts = TurboSpectrum(
            turbospec_path=self.turbospec_path,
            interpol_path=self.interpol_path,
            line_list_paths=self.line_list_path_trimmed,
            marcs_grid_path=self.model_atmosphere_grid_path,
            marcs_grid_list=self.model_atmosphere_list,
            model_atom_path=self.model_atom_path,
            departure_file_path=self.departure_file_path,
            aux_file_length_dict=self.aux_file_length_dict,
            model_temperatures=self.model_temperatures,
            model_logs=self.model_logs,
            model_mets=self.model_mets,
            marcs_value_keys=self.marcs_value_keys,
            marcs_models=self.marcs_models,
            marcs_values=self.marcs_values)
        return ts

    def generate_grid_for_lbl(self, abund_to_gen: np.ndarray) -> list:
        """
        Generates grids for lbl quick method. Grids are centered at input metallicity/abundance. Number of grids and
        bounds depend on self.abund_bound, self.grids_amount
        :return: List corresponding to self.abund_to_gen with same locations. True: generation success. False: not
        """
        success = []

        for abund_to_use in abund_to_gen:
            if self.met > 0.5 or self.met < -4.0 or abund_to_use < -40 or (
                    Spectra.fit_met and (abund_to_use < -4.0 or abund_to_use > 0.5)):
                success.append(False)  # if metallicity or abundance too weird, then fail
            else:
                if Spectra.fit_met:
                    item_abund = {"Fe": abund_to_use}
                    met = abund_to_use
                else:
                    item_abund = {"Fe": self.met, Spectra.elem_to_fit[0]: abund_to_use + self.met}
                    met = self.met

                if self.vmicro is not None:  # sets microturbulence here
                    vmicro = self.vmicro
                else:
                    vmicro = calculate_vturb(self.teff, self.logg, met)

                ts = self.create_ts_object()

                temp_dir = os.path.join(self.temp_dir, f"{abund_to_use}", '')
                #create_dir(temp_dir)
                self.configure_and_run_ts(ts, met, item_abund, vmicro, self.lmin, self.lmax, False, temp_dir=temp_dir)

                if os_path.exists(f"{temp_dir}spectrum_00000000.spec") and \
                        os.stat(f"{temp_dir}spectrum_00000000.spec").st_size != 0:
                    success.append(True)
                else:
                    success.append(False)
        return success

    def fit_lbl_quick(self) -> list:
        """
        lbl quick called here. It generates grids based on input parameters and then tries to find best chi-squared for
        each grid (with best fit doppler shift and if requested macroturbulence). Then it gives chi-squared and best
        fit parameters for each grid point. Also saves spectra for best fit chi squared for corresponding abundances.
        :return: List full of grid parameters with corresponding best fit values and chi squared
        """
        print("Generating grids")
        if self.fit_met:  # grids generated centered on input metallicity or abundance
            input_abund = self.met
        else:
            input_abund = self.elem_abund_input
        self.abund_to_gen = np.linspace(input_abund - self.abund_bound, input_abund + self.abund_bound,
                                        self.grids_amount)
        success_grid_gen = self.generate_grid_for_lbl(self.abund_to_gen)  # generate grids
        print("Generation successful")
        result = []
        grid_spectra = {}
        # read spectra from generated grids and keep in memory to not waste time reading them each time
        for abund, success in zip(self.abund_to_gen, success_grid_gen):
            if success:
                spectra_grid_path = os.path.join(self.temp_dir, f"{abund}", '')
                wave_mod_orig, flux_mod_orig = np.loadtxt(f'{spectra_grid_path}/spectrum_00000000.spec',
                                                          usecols=(0, 1), unpack=True)
                grid_spectra[abund] = [wave_mod_orig, flux_mod_orig]

        for j in range(len(Spectra.line_begins_sorted)):
            # each line contains spectra name and fitted line. then to the right of it abundance with chi-sqr are added
            result_one_line = f"{self.spec_name} {Spectra.line_centers_sorted[j]} {Spectra.line_begins_sorted[j]} " \
                              f"{Spectra.line_ends_sorted[j]}"

            chi_squares = []

            for abund, success in zip(self.abund_to_gen, success_grid_gen):
                if success:  # for each successful grid find chi squared with best fit parameters
                    wave_abund, flux_abund = grid_spectra[abund][0], grid_spectra[abund][1]
                    function_argsuments=(self, Spectra.line_begins_sorted[j] - 5., Spectra.line_ends_sorted[j] + 5.,
                                         wave_abund, flux_abund)
                    minimize_options = {'maxiter': Spectra.ndimen * 50, 'disp': False}
                    res = minimize_abundance_function(lbl_broad_abund_chi_sqr_quick, self.init_param_guess,
                                                      function_argsuments, self.minim_bounds, 'L-BFGS-B',
                                                      minimize_options)
                    #print(res.x)
                    if Spectra.fit_macroturb:  # if fitted macroturbulence
                        macroturb = res.x[1]
                    else:
                        macroturb = self.macroturb
                    if self.vmicro is not None:  # if microturbulence was given or finds whatever input was used
                        vmicro = self.vmicro
                    else:
                        if self.fit_met:
                            met = abund
                        else:
                            met = self.met
                        vmicro = calculate_vturb(self.teff, self.logg, met)
                    result_one_line += f" {abund} {res.x[0]} {vmicro} {macroturb} {res.fun}"  # saves additionally here
                    chi_squares.append(res.fun)
                else:
                    #print(f"Abundance {abund} did not manage to generate a grid")  # if no grid was generated
                    result_one_line += f" {abund} {9999} {9999} {9999} {9999}"
                    chi_squares.append(9999)

            result.append(result_one_line)
            # finds best fit chi squared for the line and corresponding abundance
            # 01.12.2022 NS: removed the next few lines, because takes 10 MB/star, which is quite a bit
            """index_min_chi_square = np.argmin(chi_squares)
            min_chi_sqr_spectra_path = os.path.join(self.temp_dir, f"{self.abund_to_gen[index_min_chi_square]}",
                                                    'spectrum_00000000.spec')
            # appends that best fit spectra to the total output spectra. NOT convolved. separate abundance for each line
            wave_result, flux_norm_result, flux_result = np.loadtxt(min_chi_sqr_spectra_path,
                                                                    unpack=True)  # TODO asyncio here? or just print at the very end?
            with open(f"{self.output_folder}result_spectrum_{self.spec_name}.spec", 'a') as g:
                # g = open(f"{self.output_folder}result_spectrum_{self.spec_name}.spec", 'a')
                for k in range(len(wave_result)):
                    print("{}  {}  {}".format(wave_result[k], flux_norm_result[k], flux_result[k]), file=g)
            """
            #time_end = time.perf_counter()
            #print("Total runtime was {:.2f} minutes.".format((time_end - time_start) / 60.))

        # g.close()

        return result

    def fit_lbl(self) -> list:
        """
        Fits line by line, by going through each line in the linelist and computing best abundance/met with chi sqr.
        Also fits doppler shift and can fit micro and macro turbulence. New method, faster and more accurate TM.
        :return: List with the results. Each element is a string containing file name, center start and end of the line,
        Best fit abundance/met, doppler shift, microturbulence, macroturbulence and chi-squared.
        """
        if self.fit_macroturb and self.macroturb == 0:
            self.macroturb = 10

        result = {}

        if Spectra.dask_workers > 1 and Spectra.experimental:
            #TODO EXPERIMENTAL attempt: will make it way faster for single/few star fitting with many lines
            # Maybe Dask will break this in the future? Then remove whatever within this if statement
            client = get_client()
            for line_number in range(len(Spectra.line_begins_sorted)):

                res1 = client.submit(self.fit_one_line, line_number)
                result[line_number] = res1

            secede()
            result = client.gather(result)
            rejoin()
        else:
            for line_number in range(len(Spectra.line_begins_sorted)):
                time_start = time.perf_counter()
                print(f"Fitting line at {Spectra.line_centers_sorted[line_number]} angstroms")

                result[line_number] = self.fit_one_line(line_number)

                time_end = time.perf_counter()
                print("Total runtime was {:.2f} minutes.".format((time_end - time_start) / 60.))

        # g.close()
        # h.close()

        result_list = []
        #{"result": , "fit_wavelength": , "fit_flux_norm": , "fit_flux": , "fit_wavelength_conv": , "fit_flux_norm_conv": }
        for line_number in range(len(Spectra.line_begins_sorted)):
            if len(result[line_number]["fit_wavelength"]) > 0 and result[line_number]["chi_sqr"] < 999:
                with open(f"{self.output_folder}result_spectrum_{self.spec_name}.spec", 'a') as g:
                    # g = open(f"{self.output_folder}result_spectrum_{self.spec_name}.spec", 'a')
                    for k in range(len(result[line_number]["fit_wavelength"])):
                        print(f"{result[line_number]['fit_wavelength'][k]} {result[line_number]['fit_flux_norm'][k]} {result[line_number]['fit_flux'][k]}", file=g)

                line_left, line_right = self.line_begins_sorted[line_number], self.line_ends_sorted[line_number]

                wavelength_fit_array = result[line_number]['fit_wavelength']
                norm_flux_fit_array = result[line_number]['fit_flux_norm']

                indices_to_use_cut = np.where((wavelength_fit_array <= line_right + 5) & (wavelength_fit_array >= line_left - 5))
                wavelength_fit_array_cut, norm_flux_fit_array_cut = wavelength_fit_array[indices_to_use_cut], norm_flux_fit_array[indices_to_use_cut]
                wavelength_fit_conv, flux_fit_conv = get_convolved_spectra(wavelength_fit_array_cut, norm_flux_fit_array_cut, self.resolution, result[line_number]["macroturb"], result[line_number]["rotation"])

                equivalent_width = calculate_equivalent_width(wavelength_fit_conv, flux_fit_conv, line_left, line_right)

                extra_wavelength_to_save = 1  # AA extra wavelength to save left and right of the line

                # this will save extra +/- extra_wavelength_to_save in convolved spectra. But just so that it doesn't
                # overlap other lines, I save only up to half of the other linemask if they are close enough
                if line_number > 0:
                    line_previous_right = self.line_ends_sorted[line_number - 1]
                    left_bound_to_save = max(line_left - extra_wavelength_to_save, (line_left - line_previous_right) / 2 + line_previous_right)
                else:
                    left_bound_to_save = line_left - extra_wavelength_to_save
                if line_number < len(self.line_begins_sorted) - 1:
                    line_next_left = self.line_begins_sorted[line_number + 1]
                    right_bound_to_save = min(line_right + extra_wavelength_to_save, (line_next_left - line_right) / 2 + line_right)
                else:
                    right_bound_to_save = line_right + extra_wavelength_to_save
                indices_to_save_conv = np.logical_and.reduce((wavelength_fit_conv > left_bound_to_save, wavelength_fit_conv < right_bound_to_save))

                with open(f"{self.output_folder}result_spectrum_{self.spec_name}_convolved.spec", 'a') as h:
                    # h = open(f"{self.output_folder}result_spectrum_{self.spec_name}_convolved.spec", 'a')
                    for k in range(len(wavelength_fit_conv[indices_to_save_conv])):
                        print(f"{wavelength_fit_conv[indices_to_save_conv][k]} {flux_fit_conv[indices_to_save_conv][k]}", file=h)
            else:
                equivalent_width = 9999
            result_list.append(f"{result[line_number]['result']} {equivalent_width * 1000}")

        return result_list

    def fit_teff_function(self) -> list:
        """
        Fits line by line, by going through each line in the linelist and computing best abundance/met with chi sqr.
        Also fits doppler shift and can fit micro and macro turbulence. New method, faster and more accurate TM.
        :return: List with the results. Each element is a string containing file name, center start and end of the line,
        Best fit abundance/met, doppler shift, microturbulence, macroturbulence and chi-squared.
        """
        if self.fit_macroturb and self.macroturb == 0:
            self.macroturb = 10

        result = []

        for line_number in range(len(Spectra.line_begins_sorted)):
            time_start = time.perf_counter()
            print(f"Fitting line at {Spectra.line_centers_sorted[line_number]} angstroms")

            result.append(self.fit_teff_one_line(line_number))

            time_end = time.perf_counter()
            print("Total runtime was {:.2f} minutes.".format((time_end - time_start) / 60.))

        # g.close()
        # h.close()

        return result


    def fit_teff_one_line(self, line_number: int) -> str:
        """
        Fits a single line by first calling abundance calculation and inside it fitting macro + doppler shift
        :param line_number: Which line number/index in line_center_sorted is being fitted
        :return: best fit result string for that line
        """
        start = np.where(np.logical_and(Spectra.seg_begins <= Spectra.line_centers_sorted[line_number],
                                        Spectra.line_centers_sorted[line_number] <= Spectra.seg_ends))[0][0]
        print(Spectra.line_centers_sorted[line_number], Spectra.seg_begins[start], Spectra.seg_ends[start])

        param_guess = np.array([[self.teff + self.guess_plus_minus_neg_teff], [self.teff + self.guess_plus_minus_pos_teff]])
        min_bounds = [(self.bound_min_teff, self.bound_max_teff)]

        ts = self.create_ts_object()

<<<<<<< HEAD
        ts.line_list_paths = [get_trimmed_lbl_path_name(self.line_list_path_trimmed, start)]
=======
        ts.line_list_paths = [
            get_trimmed_lbl_path_name(self.elem_to_fit, self.line_list_path_trimmed, Spectra.segment_file, line_number,
                                      start)]
>>>>>>> f5d5d60b

        function_argsuments = (ts, self, Spectra.line_begins_sorted[line_number] - 5., Spectra.line_ends_sorted[line_number] + 5.)
        minimize_options = {'maxfev': 50, 'disp': self.python_verbose, 'initial_simplex': param_guess, 'xatol': 0.01, 'fatol': 0.01}
        res = minimize_abundance_function(lbl_teff_chi_sqr, param_guess[0], function_argsuments, min_bounds, 'Nelder-Mead', minimize_options)

        print(res.x)

        teff = res.x[0]

        met = self.met
        doppler_fit = self.doppler_shift
        if self.vmicro is not None:  # Input given
            microturb = self.vmicro
        else:
            microturb = calculate_vturb(self.teff, self.logg, met)

        macroturb = self.macroturb
        result_output = f"{self.spec_name} {teff} {Spectra.line_centers_sorted[line_number]} {Spectra.line_begins_sorted[line_number]} " \
                        f"{Spectra.line_ends_sorted[line_number]} {doppler_fit} {microturb} {macroturb} {res.fun}"

        one_result = result_output  # out = open(f"{temp_directory}spectrum_00000000_convolved.spec", 'w')
        try:
            wave_result, flux_norm_result, flux_result = np.loadtxt(f"{self.temp_dir}spectrum_00000000.spec",
                                                                    unpack=True)
            with open(f"{self.output_folder}result_spectrum_{self.spec_name}.spec", 'a') as g:
                # g = open(f"{self.output_folder}result_spectrum_{self.spec_name}.spec", 'a')
                for k in range(len(wave_result)):
                    print("{}  {}  {}".format(wave_result[k], flux_norm_result[k], flux_result[k]), file=g)
            wave_result, flux_norm_result = np.loadtxt(f"{self.temp_dir}spectrum_00000000_convolved.spec", unpack=True)
            with open(f"{self.output_folder}result_spectrum_{self.spec_name}_convolved.spec", 'a') as h:
                # h = open(f"{self.output_folder}result_spectrum_{self.spec_name}_convolved.spec", 'a')
                for k in range(len(wave_result)):
                    print("{}  {}".format(wave_result[k], flux_norm_result[k]), file=h)
            # os.system("rm ../output_files/spectrum_{:08d}_convolved.spec".format(i + 1))
        except (OSError, ValueError) as error:
            print("Failed spectra generation completely, line is not fitted at all, not saving spectra then")
        return one_result

    def fit_one_line(self, line_number: int) -> dict:
        """
        Fits a single line by first calling abundance calculation and inside it fitting macro + doppler shift
        :param line_number: Which line number/index in line_center_sorted is being fitted
        :return: best fit result string for that line
        """
        temp_directory = os.path.join(self.temp_dir, str(np.random.random()), "")

        ts = self.create_ts_object()

        start = np.where(np.logical_and(Spectra.seg_begins <= Spectra.line_centers_sorted[line_number],
                                        Spectra.line_centers_sorted[line_number] <= Spectra.seg_ends))[0][0]
        print(Spectra.line_centers_sorted[line_number], Spectra.seg_begins[start], Spectra.seg_ends[start])
<<<<<<< HEAD
        ts.line_list_paths = [get_trimmed_lbl_path_name(self.line_list_path_trimmed, start)]
=======
        ts.line_list_paths = [
            get_trimmed_lbl_path_name(self.elem_to_fit, self.line_list_path_trimmed, Spectra.segment_file, line_number,
                                      start)]
>>>>>>> f5d5d60b

        param_guess, min_bounds = self.get_elem_micro_guess(self.guess_min_micro, self.guess_max_micro, self.guess_min_abund, self.guess_max_abund)

        function_arguments = (ts, self, Spectra.line_begins_sorted[line_number] - 5., Spectra.line_ends_sorted[line_number] + 5., temp_directory)
<<<<<<< HEAD
        minimization_options = {'maxfev': Spectra.nelement * 100, 'disp': self.python_verbose, 'initial_simplex': param_guess, 'xatol': 0.005, 'fatol': 0.000001, 'adaptive': True}
=======
        minimization_options = {'maxfev': Spectra.nelement * 100, 'disp': self.python_verbose, 'initial_simplex': param_guess, 'xatol': 0.001, 'fatol': 0.001, 'adaptive': True}
>>>>>>> f5d5d60b
        res = minimize_abundance_function(lbl_broad_abund_chi_sqr, param_guess[0], function_arguments, min_bounds, 'Nelder-Mead', minimization_options)
        print(res.x)
        if Spectra.fit_met:
            met_index = np.where(Spectra.elem_to_fit == "Fe")[0][0]
            met = res.x[met_index]
        else:
            met = self.met
        elem_abund_dict = {"Fe": met}
        for i in range(Spectra.nelement):
            # Spectra.elem_to_fit[i] = element name
            # param[1:nelement] = abundance of the element
            elem_name = Spectra.elem_to_fit[i]
            if elem_name != "Fe":
                elem_abund_dict[elem_name] = res.x[i]  # + met
        doppler_fit = self.doppler_shift
        if self.vmicro is not None:  # Input given
            microturb = self.vmicro
        else:
            if Spectra.fit_microturb == "No" and Spectra.atmosphere_type == "1D":
                microturb = calculate_vturb(self.teff, self.logg, met)
            elif Spectra.fit_microturb == "Yes" and Spectra.atmosphere_type == "1D":
                microturb = res.x[-1]  # if no macroturb fit, then last param is microturb
            elif Spectra.fit_microturb == "Input":  # just for safety's sake, normally should take in the input above anyway
                raise ValueError(
                    "Microturb not given? Did you remember to set microturbulence in parameters? Or is there "
                    "a problem in the code?")
            else:
                microturb = 2.0
        macroturb = self.macroturb
        rotation = self.rotation
        result_output = f"{self.spec_name} {Spectra.line_centers_sorted[line_number]} {Spectra.line_begins_sorted[line_number]} " \
                        f"{Spectra.line_ends_sorted[line_number]} {doppler_fit}"
        for key in elem_abund_dict:
            result_output += f" {elem_abund_dict[key]}"
        result_output += f" {microturb} {macroturb} {rotation} {res.fun}"
        one_result = result_output  # out = open(f"{temp_directory}spectrum_00000000_convolved.spec", 'w')
        try:
            wave_result, flux_norm_result, flux_result = np.loadtxt(f"{temp_directory}spectrum_00000000.spec",
                                                                    unpack=True)
            #with open(f"{self.output_folder}result_spectrum_{self.spec_name}.spec", 'a') as g:
                # g = open(f"{self.output_folder}result_spectrum_{self.spec_name}.spec", 'a')
            #    for k in range(len(wave_result)):
            #        print("{}  {}  {}".format(wave_result[k], flux_norm_result[k], flux_result[k]), file=g)
            #wave_result_conv, flux_norm_result_conv = np.loadtxt(f"{temp_directory}spectrum_00000000_convolved.spec", unpack=True)
            #with open(f"{self.output_folder}result_spectrum_{self.spec_name}_convolved.spec", 'a') as h:
                # h = open(f"{self.output_folder}result_spectrum_{self.spec_name}_convolved.spec", 'a')
            #    for k in range(len(wave_result)):
            #        print("{}  {}".format(wave_result[k], flux_norm_result[k]), file=h)
            # os.system("rm ../output_files/spectrum_{:08d}_convolved.spec".format(i + 1))
        except (OSError, ValueError) as error:
            print(f"{error} Failed spectra generation completely, line is not fitted at all, not saving spectra then")
            wave_result = np.array([])
            flux_norm_result = np.array([])
            flux_result = np.array([])
        shutil.rmtree(temp_directory)
        return {"result": one_result, "fit_wavelength": wave_result, "fit_flux_norm": flux_norm_result,
                "fit_flux": flux_result,  "macroturb": macroturb, "rotation": rotation, "chi_sqr": res.fun} #"fit_wavelength_conv": wave_result_conv, "fit_flux_norm_conv": flux_norm_result_conv,


def get_second_degree_polynomial(x: list, y: list) -> tuple[int, int, int]:
    """
    Takes a list of x and y of length 3 each and calculates perfectly fitted second degree polynomial through it.
    Returns a, b, c that are related to the function ax^2+bx+c = y
    :param x: x values, length 3
    :param y: y values, length 3
    :return a,b,c -> ax^2+bx+c = y 2nd degree polynomial
    """
    x1 = x[0]
    x2 = x[1]
    x3 = x[2]
    y1 = y[0]
    y2 = y[1]
    y3 = y[2]

    a = (x1 * (y3 - y2) + x2 * (y1 - y3) + x3 * (y2 - y1)) / ((x1 - x2) * (x1 - x3) * (x2 - x3))
    b = (y2 - y1) / (x2 - x1) - a * (x1 + x2)
    c = y1 - a * x1 * x1 - b * x2

    return a, b, c

def lbl_broad_abund_chi_sqr_quick(param: list, spectra_to_fit: Spectra, lmin: float, lmax: float,
                                  wave_mod_orig: np.ndarray, flux_mod_orig: np.ndarray) -> float:
    """
    Line by line quick. Takes precalculated synthetic spectra (i.e. 1 grid) and finds chi-sqr for observed spectra.
    Also fits doppler shift and can fit macroturbulence if needed.
    :param param: Parameters list with the current evaluation guess
    :param spectra_to_fit: Spectra to fit
    :param lmin: Start of the line [AA]
    :param lmax: End of the line [AA]
    :param wave_mod_orig: Wavelength of synthetic spectra
    :param flux_mod_orig: Flux of synthetic spectra
    :return: Best fit chi squared
    """
    # param[0] = doppler
    # param[1] = macro turb
    # param[-1] = rotation fit

    doppler = spectra_to_fit.rv + param[0]

    if Spectra.fit_macroturb:
        macroturb = param[1]
    else:
        macroturb = spectra_to_fit.macroturb
<<<<<<< HEAD

    if Spectra.fit_rotation:
        rotation = param[-1]
    else:
        rotation = spectra_to_fit.rotation

    wave_ob = apply_doppler_correction(spectra_to_fit.wave_ob, doppler)


    try:
        chi_square = calculate_lbl_chi_squared(None, wave_ob, spectra_to_fit.flux_ob, wave_mod_orig, flux_mod_orig,
                                               Spectra.resolution, lmin, lmax, macroturb, rotation,
                                               save_convolved=False)
    except IndexError as e:
        chi_square = 9999.99
        print(f"{e} Is your segment seen in the observed spectra?")
    #print(param[0], chi_square, macroturb)  # takes 50%!!!! extra time to run if using print statement here

    return chi_square


def apply_doppler_correction(wave_ob: np.ndarray, doppler: float) -> np.ndarray:
    return wave_ob / (1 + (doppler / 299792.))


def lbl_broad_abund_chi_sqr(param: list, ts: TurboSpectrum, spectra_to_fit: Spectra, lmin: float, lmax: float, temp_directory: str) -> float:
    """
    Goes line by line, tries to call turbospectrum and find best fit spectra by varying parameters: abundance, doppler
    shift and if needed micro + macro turbulence. This specific function handles abundance + micro. Calls macro +
    doppker inside
    :param param: Parameters list with the current evaluation guess
    :param spectra_to_fit: Spectra to fit
    :param lmin: Start of the line [AA]
    :param lmax: End of the line [AA]
    :return: best fit chi squared
    """
    # new: now includes several elements
    # param[-1] = vmicro
    # param[0:nelements - 1] = met or abund

    if Spectra.fit_met:
        met_index = np.where(Spectra.elem_to_fit == "Fe")[0][0]
        met = param[met_index]  # no offset, first is always element
    else:
        met = spectra_to_fit.met
    elem_abund_dict = {"Fe": met}

    #abundances = [met]

    for i in range(Spectra.nelement):
        # Spectra.elem_to_fit[i] = element name
        # param[0:nelement - 1] = abundance of the element
        elem_name = Spectra.elem_to_fit[i]
        if elem_name != "Fe":
            elem_abund_dict[elem_name] = param[i] + met
            #abundances.append(param[i])

    for element in spectra_to_fit.input_abund:
        elem_abund_dict[element] = spectra_to_fit.input_abund[element] + met

    if spectra_to_fit.vmicro is not None:  # Input given
        microturb = spectra_to_fit.vmicro
    else:
        if Spectra.fit_microturb == "No" and Spectra.atmosphere_type == "1D":
            microturb = calculate_vturb(spectra_to_fit.teff, spectra_to_fit.logg, met)
        elif Spectra.fit_microturb == "Yes" and Spectra.atmosphere_type == "1D":
            microturb = param[-1]
        elif Spectra.fit_microturb == "Input":  # just for safety's sake, normally should take in the input above anyway
            raise ValueError("Microturb not given? Did you remember to set microturbulence in parameters? Or is there "
                             "a problem in the code?")
        else:
            microturb = 2.0

    macroturb = 9999    # for printing only here, in case not fitted
    rotation = 9999

    spectra_to_fit.configure_and_run_ts(ts, met, elem_abund_dict, microturb, lmin, lmax, False, temp_dir=temp_directory)     # generates spectra

    if os_path.exists('{}/spectrum_00000000.spec'.format(temp_directory)) and os.stat(
            '{}/spectrum_00000000.spec'.format(temp_directory)).st_size != 0:
        wave_mod_orig, flux_mod_orig = np.loadtxt(f'{temp_directory}/spectrum_00000000.spec',
                                                  usecols=(0, 1), unpack=True)
        param_guess, min_bounds = spectra_to_fit.get_rv_macro_rotation_guess(min_macroturb=spectra_to_fit.guess_min_macro, max_macroturb=spectra_to_fit.guess_max_macro)
        # now for the generated abundance it tries to fit best fit macro + doppler shift.
        # Thus, macro should not be dependent on the abundance directly, hopefully
        # Seems to work way better
        function_args = (spectra_to_fit, lmin, lmax, wave_mod_orig, flux_mod_orig)
        minimize_options = {'maxiter': Spectra.ndimen * 50, 'disp': False}
        res = minimize_abundance_function(lbl_broad_abund_chi_sqr_quick, np.median(param_guess, axis=0),
                                                         function_args, min_bounds, 'L-BFGS-B', minimize_options)

        spectra_to_fit.doppler_shift = res.x[0]
        #wave_ob = spectra_to_fit.wave_ob / (1 + ((spectra_to_fit.rv + spectra_to_fit.doppler_shift) / 299792.))
        wave_ob = apply_doppler_correction(spectra_to_fit.wave_ob, spectra_to_fit.rv + spectra_to_fit.doppler_shift)
        if spectra_to_fit.fit_macroturb:
            spectra_to_fit.macroturb = res.x[1]
        macroturb = spectra_to_fit.macroturb
        if spectra_to_fit.fit_rotation:
            spectra_to_fit.rotation = res.x[-1]
        rotation = spectra_to_fit.rotation
        try:
            chi_square = calculate_lbl_chi_squared(temp_directory, wave_ob, spectra_to_fit.flux_ob, wave_mod_orig,
                                                   flux_mod_orig, Spectra.resolution, lmin, lmax, macroturb, rotation)
        except IndexError as e:
            chi_square = 9999.99
            print(f"{e} Is your segment seen in the observed spectra?")
    elif os_path.exists('{}/spectrum_00000000.spec'.format(temp_directory)) and os.stat(
            '{}/spectrum_00000000.spec'.format(temp_directory)).st_size == 0:
        chi_square = 999.99
        print("empty spectrum file.")
    else:
        chi_square = 9999.9999
        print("didn't generate spectra or atmosphere")

    output_print = f""
    for key in elem_abund_dict:
        output_print += f" [{key}/H]={elem_abund_dict[key]}"
    print(f"{output_print} rv={spectra_to_fit.doppler_shift} vmic={microturb} vmac={macroturb} rotation={rotation} chisqr={chi_square}")

    return chi_square

def lbl_teff_chi_sqr(param: list, ts, spectra_to_fit: Spectra, lmin: float, lmax: float) -> float:
    """
    Goes line by line, tries to call turbospectrum and find best fit spectra by varying parameters: teff.
    Calls macro + doppler inside
    :param param: Parameters list with the current evaluation guess
    :param spectra_to_fit: Spectra to fit
    :param lmin: Start of the line [AA]
    :param lmax: End of the line [AA]
    :return: best fit chi squared
    """
    # param[0] = teff

    teff = param[0]

    if spectra_to_fit.vmicro is not None:  # Input given
        microturb = spectra_to_fit.vmicro
    else:
        microturb = calculate_vturb(spectra_to_fit.teff, spectra_to_fit.logg, spectra_to_fit.met)

    spectra_to_fit.configure_and_run_ts(ts, spectra_to_fit.met, {"Fe": spectra_to_fit.met}, microturb, lmin, lmax, False, teff=teff)     # generates spectra

    macroturb = 9999  # for printing if fails
    rotation = 9999
    if os_path.exists('{}/spectrum_00000000.spec'.format(spectra_to_fit.temp_dir)) and os.stat(
            '{}/spectrum_00000000.spec'.format(spectra_to_fit.temp_dir)).st_size != 0:
        wave_mod_orig, flux_mod_orig = np.loadtxt(f'{spectra_to_fit.temp_dir}/spectrum_00000000.spec',
                                                  usecols=(0, 1), unpack=True)
        ndimen = 1
        if spectra_to_fit.fit_macroturb:
            ndimen += 1
        param_guess, min_bounds = spectra_to_fit.get_rv_macro_rotation_guess(min_macroturb=spectra_to_fit.guess_min_macro, max_macroturb=spectra_to_fit.guess_max_macro)
        # now for the generated abundance it tries to fit best fit macro + doppler shift.
        # Thus macro should not be dependent on the abundance directly, hopefully
        # Seems to work way better
        function_args = (spectra_to_fit, lmin, lmax, wave_mod_orig, flux_mod_orig)
        minimize_options = {'maxiter': Spectra.ndimen * 50, 'disp': False}
        res = minimize_abundance_function(lbl_broad_abund_chi_sqr_quick, param_guess[0],
                                                         function_args, min_bounds, 'L-BFGS-B', minimize_options)

        spectra_to_fit.doppler_shift = res.x[0]
        #wave_ob = spectra_to_fit.wave_ob / (1 + ((spectra_to_fit.rv + spectra_to_fit.doppler_shift) / 299792.))
        wave_ob = apply_doppler_correction(spectra_to_fit.wave_ob, spectra_to_fit.rv + spectra_to_fit.doppler_shift)
        if spectra_to_fit.fit_macroturb:
            spectra_to_fit.macroturb = res.x[1]
        macroturb = spectra_to_fit.macroturb
        if spectra_to_fit.fit_macroturb:
            spectra_to_fit.rotation = res.x[-1]
        rotation = spectra_to_fit.rotation

        chi_square = calculate_lbl_chi_squared(spectra_to_fit.temp_dir, wave_ob, spectra_to_fit.flux_ob, wave_mod_orig,
                                               flux_mod_orig, Spectra.resolution, lmin, lmax, macroturb, rotation)
    elif os_path.exists('{}/spectrum_00000000.spec'.format(spectra_to_fit.temp_dir)) and os.stat(
            '{}/spectrum_00000000.spec'.format(spectra_to_fit.temp_dir)).st_size == 0:
        chi_square = 999.99
        print("empty spectrum file.")
    else:
        chi_square = 9999.9999
        print("didn't generate spectra or atmosphere")

    print(f"Teff={teff}, RV={spectra_to_fit.doppler_shift}, micro={microturb}, macro={macroturb}, rotation={rotation}, chisqr={chi_square}")

    return chi_square


def get_trimmed_lbl_path_name(line_list_path_trimmed: str, segment_index: float) -> os.path:
    """
    Gets the name for the lbl trimmed path. Consistent algorithm to always get the same folder name.
    :param line_list_path_trimmed: Path to the trimmed line list
    :param segment_index: Segment's numbering
    :return: path to the folder where to save/already saved trimmed files can exist.
    """
    return os.path.join(line_list_path_trimmed, f"{segment_index}", '')


def all_broad_abund_chi_sqr(param, ts, spectra_to_fit: Spectra) -> float:
    """
    Calculates best fit parameters for all lines at once by calling TS and varying abundance/met and doppler shift.
    Can also vary macroturbulence if needed
    :param param: Parameter guess
    :param spectra_to_fit: Spectra to fit
    :return: Best fit chi squared
    """
    # abund = param[0]
    # dopple = param[1]
    # macrorurb = param [2] (if needed)
    abund = param[0]
    doppler = spectra_to_fit.rv + param[1]
    if Spectra.fit_macroturb:
        macroturb = param[2]
    else:
        macroturb = spectra_to_fit.macroturb

    #wave_obs = spectra_to_fit.wave_ob / (1 + (doppler / 299792.))
    wave_obs = apply_doppler_correction(spectra_to_fit.wave_ob, doppler)

    if Spectra.fit_met:
        item_abund = {"Fe": abund}
        met = abund
        if spectra_to_fit.vmicro is not None:
            vmicro = spectra_to_fit.vmicro
        else:
            vmicro = calculate_vturb(spectra_to_fit.teff, spectra_to_fit.logg, spectra_to_fit.met)
    else:   # Fe: [Fe/H]. X: [X/Fe]. But TS takes [X/H]. Thus convert [X/H] = [X/Fe] + [Fe/H]
        item_abund = {"Fe": spectra_to_fit.met, Spectra.elem_to_fit[0]: abund + spectra_to_fit.met}
        met = spectra_to_fit.met
        if spectra_to_fit.vmicro is not None:
            vmicro = spectra_to_fit.vmicro
        else:
            vmicro = calculate_vturb(spectra_to_fit.teff, spectra_to_fit.logg, spectra_to_fit.met)

    spectra_to_fit.configure_and_run_ts(ts, met, item_abund, vmicro, spectra_to_fit.lmin, spectra_to_fit.lmax, True)

    chi_square = calc_ts_spectra_all_lines(spectra_to_fit.spec_path, spectra_to_fit.temp_dir,
                                           spectra_to_fit.output_folder,
                                           wave_obs, spectra_to_fit.flux_ob,
                                           macroturb, Spectra.resolution, Spectra.rotation,
                                           Spectra.line_begins_sorted, Spectra.line_ends_sorted,
                                           Spectra.seg_begins, Spectra.seg_ends)

    #print(abund, doppler, chi_square, macroturb)

    return chi_square


def create_and_fit_spectra(specname: str, teff: float, logg: float, rv: float, met: float, microturb: float,
                           macroturb: float,
                           initial_guess_string: list, line_list_path_trimmed: str, input_abundance: float, index: float) -> list:
    """
    Creates spectra object and fits based on requested fitting mode
    :param specname: Name of the textfile
    :param teff: Teff in K
    :param logg: logg in dex
    :param rv: radial velocity (km/s)
    :param met: metallicity (doesn't matter what if fitting for Fe)
    :param microturb: Microturbulence if given (None is not known or fitted)
    :param macroturb: Macroturbulence if given (None is not known or fitted)
    :param initial_guess_string: initial guess string for simplex fitting minimization method
    :param line_list_path_trimmed: Path to the root of the trimmed line list
    :param input_abundance: Input abundance for grid calculation for lbl quick (doesn't matter what for other stuff)
    :return: result of the fit with the best fit parameters and chi squared
    """
    spectra = Spectra(specname, teff, logg, rv, met, microturb, macroturb, line_list_path_trimmed, initial_guess_string,
                      index, elem_abund=input_abundance)

    print(f"Fitting {spectra.spec_name}")
    print(f"Teff = {spectra.teff}; logg = {spectra.logg}; RV = {spectra.rv}")

    if Spectra.fitting_mode == "all":
        result = spectra.fit_all()
    elif Spectra.fitting_mode == "lbl":     # calls specific lbl version. remove next 5 lines to revert to original
        result = spectra.fit_lbl()
    elif Spectra.fitting_mode == "lbl_quick":
        result = spectra.fit_lbl_quick()
    elif Spectra.fitting_mode == "teff":
        result = spectra.fit_teff_function()
    else:
        raise ValueError(f"unknown fitting mode {Spectra.fitting_mode}, need all or lbl or teff")
    del spectra
    return result


def load_nlte_files_in_dict(elements_to_fit: list, depart_bin_file: list, depart_aux_file: list, model_atom_file: list, load_fe=True) -> tuple[dict, dict, dict]:
    """
    Loads and sorts NLTE elements to fit into respective dictionaries
    :param elements_to_fit: Array of elements to fit
    :param depart_bin_file: Departure binary file location (Fe last if not fitted)
    :param depart_aux_file: Departure aux file location (Fe last if not fitted)
    :param model_atom_file: Model atom file location (Fe last if not fitted)
    :param load_fe: loads Fe in the dict as well with it being the last element even if not fitted
    :return: 3 dictionaries: NLTE location of elements that exist with keys as element names
    """
    depart_bin_file_dict = {}  # assume that element locations are in the same order as the element to fit
    if load_fe:
        if Spectra.fit_met:
            iterations_for_nlte_elem = min(len(elements_to_fit), len(depart_bin_file))
        else:
            iterations_for_nlte_elem = min(len(elements_to_fit), len(depart_bin_file) - 1)
    else:
        iterations_for_nlte_elem = len(elements_to_fit)
    for i in range(iterations_for_nlte_elem):
        depart_bin_file_dict[elements_to_fit[i]] = depart_bin_file[i]
    depart_aux_file_dict = {}
    for i in range(iterations_for_nlte_elem):
        depart_aux_file_dict[elements_to_fit[i]] = depart_aux_file[i]
    model_atom_file_dict = {}
    for i in range(iterations_for_nlte_elem):
        model_atom_file_dict[elements_to_fit[i]] = model_atom_file[i]
    for i in range(iterations_for_nlte_elem, len(elements_to_fit)):
        depart_bin_file_dict[elements_to_fit[i]] = ""
        depart_aux_file_dict[elements_to_fit[i]] = ""
        model_atom_file_dict[elements_to_fit[i]] = ""
    if load_fe:
        if "Fe" not in elements_to_fit:  # if Fe is not fitted, then the last NLTE element should be
            depart_bin_file_dict["Fe"] = depart_bin_file[-1]
            depart_aux_file_dict["Fe"] = depart_aux_file[-1]
            model_atom_file_dict["Fe"] = model_atom_file[-1]
    return depart_bin_file_dict, depart_aux_file_dict, model_atom_file_dict


def run_TSFitPy(output_folder_title):
    depart_bin_file = []
    depart_aux_file = []
    model_atom_file = []
    init_guess_elements = []
    input_elem_abundance = []
    depart_bin_file_input_elem = []
    depart_aux_file_input_elem = []
    model_atom_file_input_elem = []

    initial_guess_string = None

    # read the configuration file
    with open(config_location) as fp:
        line = fp.readline()
        while line:
            if len(line) > 1:
                fields = line.strip().split()
                # if fields[0][0] == "#":
                # line = fp.readline()
                # if fields[0] == "turbospec_path":
                #    turbospec_path = fields[2]
                field_name = fields[0].lower()
                if field_name == "title":
                    output_folder_title = fields[2]
                if field_name == "interpol_path":
                    interpol_path = fields[2]
                if field_name == "line_list_path":
                    line_list_path = fields[2]
                # if fields[0] == "line_list_folder":
                #    linelist_folder = fields[2]
                if field_name == "model_atmosphere_grid_path_1d":
                    model_atmosphere_grid_path_1D = fields[2]
                if field_name == "model_atmosphere_grid_path_3d":
                    model_atmosphere_grid_path_3D = fields[2]
                # if fields[0] == "model_atmosphere_folder":
                #    model_atmosphere_folder = fields[2]
                # if fields[0] == "model_atmosphere_list":
                #    model_atmosphere_list = fields[2]
                if field_name == "model_atom_path":
                    model_atom_path = fields[2]
                if field_name == "departure_file_path":
                    departure_file_path = fields[2]
                if field_name == "output_folder":
                    output_folder_og = fields[2]
                if field_name == "linemask_file_folder_location":
                    linemask_file_og = fields[2]
                if field_name == "segment_file_folder_location":
                    segment_file_og = fields[2]
                if field_name == "spec_input_path":
                    spec_input_path = fields[2]
                    if obs_location is not None:
                        spec_input_path = obs_location
                if field_name == "fitlist_input_folder":
                    fitlist_input_folder = fields[2]
                if field_name == "turbospectrum_compiler":
                    ts_compiler = fields[2]
                if field_name == "atmosphere_type":
                    Spectra.atmosphere_type = fields[2]
                if field_name == "mode":
                    Spectra.fitting_mode = fields[2].lower()
                if field_name == "include_molecules":
                    #Spectra.include_molecules = fields[2]
                    if fields[2].lower() in ["yes", "true"]:
                        Spectra.include_molecules = True
                    elif fields[2].lower() in ["no", "false"]:
                        Spectra.include_molecules = False
                    else:
                        raise ValueError(f"Expected True/False for including molecules, got {fields[2]}")
                if field_name == "nlte":
                    nlte_flag = fields[2].lower()
                    if nlte_flag in ["yes", "true"]:
                        Spectra.nlte_flag = True
                    elif nlte_flag in ["no", "false"]:
                        Spectra.nlte_flag = False
                    else:
                        raise ValueError(f"Expected True/False for nlte flag, got {fields[2]}")
                if field_name == "fit_microturb":  # Yes No Input
                    Spectra.fit_microturb = fields[2]
                    if Spectra.fit_microturb not in ["Yes", "No", "Input"]:
                        raise ValueError(f"Expected Yes/No/Input for micro fit, got {fields[2]}")
                if field_name == "fit_macroturb":  # Yes No Input
                    if fields[2].lower() in ["yes", "true"]:
                        Spectra.fit_macroturb = True
                        input_macro = False
                    elif fields[2].lower() in ["no", "false"]:
                        Spectra.fit_macroturb = False
                        input_macro = False
                    elif fields[2].lower() == "input":
                        input_macro = True
                    else:
                        raise ValueError(f"Expected Yes/No/Input for macro fit, got {fields[2]}")
                if field_name == "fit_rotation":
                    if fields[2].lower() in ["yes", "true"]:
                        Spectra.fit_rotation = True
                    elif fields[2].lower() in ["no", "false"]:
                        Spectra.fit_rotation = False
                    else:
                        raise ValueError(f"Expected Yes/No for rotation fit, got {fields[2]}")
                """if fields[0] == "fit_teff":
                    if fields[2].lower() == "true":
                        Spectra.fit_teff = True
                    else:
                        Spectra.fit_teff = False
                if fields[0] == "fit_logg":
                    Spectra.fit_logg = fields[2]"""
                if field_name == "element":
                    elements_to_fit = []
                    for i in range(len(fields) - 2):
                        elements_to_fit.append(fields[2 + i])
                    Spectra.elem_to_fit = np.asarray(elements_to_fit)
                    if "Fe" in elements_to_fit:
                        Spectra.fit_met = True
                    else:
                        Spectra.fit_met = False
                    Spectra.nelement = len(Spectra.elem_to_fit)
                if field_name == "linemask_file":
                    linemask_file = fields[2]
                if field_name == "segment_file":
                    segment_file = fields[2]
                # if fields[0] == "continuum_file":
                #    continuum_file = fields[2]
                if field_name == "departure_coefficient_binary" and Spectra.nlte_flag:
                    for i in range(2, len(fields)):
                        depart_bin_file.append(fields[i])
                if field_name == "departure_coefficient_aux" and Spectra.nlte_flag:
                    for i in range(2, len(fields)):
                        depart_aux_file.append(fields[i])
                if field_name == "model_atom_file" and Spectra.nlte_flag:
                    for i in range(2, len(fields)):
                        model_atom_file.append(fields[i])
                if field_name == "input_elem_departure_coefficient_binary" and Spectra.nlte_flag:
                    for i in range(2, len(fields)):
                        depart_bin_file_input_elem.append(fields[i])
                if field_name == "input_elem_departure_coefficient_aux" and Spectra.nlte_flag:
                    for i in range(2, len(fields)):
                        depart_aux_file_input_elem.append(fields[i])
                if field_name == "input_elem_model_atom_file" and Spectra.nlte_flag:
                    for i in range(2, len(fields)):
                        model_atom_file_input_elem.append(fields[i])
                if field_name == "wavelength_minimum":
                    Spectra.lmin = float(fields[2])
                if field_name == "wavelength_maximum":
                    Spectra.lmax = float(fields[2])
                if field_name == "wavelength_delta":
                    Spectra.ldelta = float(fields[2])
                if field_name == "resolution":
                    Spectra.resolution = float(fields[2])
                if field_name == "macroturbulence":
                    macroturb_input = float(fields[2])
                if field_name == "rotation":
                    Spectra.rotation = float(fields[2])
                if field_name == "temporary_directory":
                    temp_directory = fields[2]
                    temp_directory = os.path.join(temp_directory, output_folder_title, '')
                    Spectra.global_temp_dir = os.path.join("..", temp_directory, "")
                if field_name == "input_file":
                    fitlist = fields[2]
                if field_name == "output_file":
                    output = fields[2]
                if field_name == "workers":
                    workers = int(fields[2])  # should be the same as cores; use value of 1 if you do not want to use multithprocessing
                    Spectra.dask_workers = workers
                if field_name == "init_guess_elem":
                    init_guess_elements = []
                    for i in range(len(fields) - 2):
                        init_guess_elements.append(fields[2 + i])
                    init_guess_elements = np.asarray(init_guess_elements)
                if field_name == "init_guess_elem_location":
                    init_guess_elements_location = []
                    for i in range(len(init_guess_elements)):
                        init_guess_elements_location.append(fields[2 + i])
                    init_guess_elements_location = np.asarray(init_guess_elements_location)
                if field_name == "input_elem_abundance":
                    input_elem_abundance = []
                    for i in range(len(fields) - 2):
                        input_elem_abundance.append(fields[2 + i])
                    input_elem_abundance = np.asarray(input_elem_abundance)
                if field_name == "input_elem_abundance_location":
                    input_elem_abundance_location = []
                    for i in range(len(input_elem_abundance)):
                        input_elem_abundance_location.append(fields[2 + i])
                    input_elem_abundance_location = np.asarray(input_elem_abundance_location)
                if field_name == "bounds_macro":
                    Spectra.bound_min_macro = min(float(fields[2]), float(fields[3]))
                    Spectra.bound_max_macro = max(float(fields[2]), float(fields[3]))
                if field_name == "bounds_rotation":
                    Spectra.bound_min_rotation = min(float(fields[2]), float(fields[3]))
                    Spectra.bound_max_rotation = max(float(fields[2]), float(fields[3]))
                if field_name == "bounds_micro":
                    Spectra.bound_min_micro = min(float(fields[2]), float(fields[3]))
                    Spectra.bound_max_micro = max(float(fields[2]), float(fields[3]))
                if field_name == "bounds_abund":
                    Spectra.bound_min_abund = min(float(fields[2]), float(fields[3]))
                    Spectra.bound_max_abund = max(float(fields[2]), float(fields[3]))
                if field_name == "bounds_met":
                    Spectra.bound_min_met = min(float(fields[2]), float(fields[3]))
                    Spectra.bound_max_met = max(float(fields[2]), float(fields[3]))
                if field_name == "bounds_teff":
                    Spectra.bound_min_teff = min(float(fields[2]), float(fields[3]))
                    Spectra.bound_max_teff = max(float(fields[2]), float(fields[3]))
                if field_name == "bounds_doppler":
                    Spectra.bound_min_doppler = min(float(fields[2]), float(fields[3]))
                    Spectra.bound_max_doppler = max(float(fields[2]), float(fields[3]))
                if field_name == "guess_range_microturb":
                    Spectra.guess_min_micro = min(float(fields[2]), float(fields[3]))
                    Spectra.guess_max_micro = max(float(fields[2]), float(fields[3]))
                if field_name == "guess_range_macroturb":
                    Spectra.guess_min_macro = min(float(fields[2]), float(fields[3]))
                    Spectra.guess_max_macro = max(float(fields[2]), float(fields[3]))
                if field_name == "guess_range_rotation":
                    Spectra.guess_min_rotation = min(float(fields[2]), float(fields[3]))
                    Spectra.guess_max_rotation = max(float(fields[2]), float(fields[3]))
                if field_name == "guess_range_abundance":
                    Spectra.guess_min_abund = min(float(fields[2]), float(fields[3]))
                    Spectra.guess_max_abund = max(float(fields[2]), float(fields[3]))
                if field_name == "guess_range_rv":
                    Spectra.guess_min_doppler = min(float(fields[2]), float(fields[3]))
                    Spectra.guess_max_doppler = max(float(fields[2]), float(fields[3]))
                if field_name == "guess_range_teff":
                    Spectra.guess_plus_minus_neg_teff = min(float(fields[2]), float(fields[3]))
                    Spectra.guess_plus_minus_pos_teff = max(float(fields[2]), float(fields[3]))
                if field_name == "debug":
                    Spectra.debug_mode = int(fields[2])
                if field_name == "experimental":
                    if fields[2].lower() == "true" or fields[2].lower() == "yes":
                        Spectra.experimental = True
                    else:
                        Spectra.experimental = False
            line = fp.readline()

    print(f"Fitting data at {spec_input_path} with resolution {Spectra.resolution} and rotation {Spectra.rotation}")

=======

    if Spectra.fit_rotation:
        rotation = param[-1]
    else:
        rotation = spectra_to_fit.rotation

    wave_ob = apply_doppler_correction(spectra_to_fit.wave_ob, doppler)


    try:
        chi_square = calculate_lbl_chi_squared(None, wave_ob, spectra_to_fit.flux_ob, wave_mod_orig, flux_mod_orig,
                                               Spectra.resolution, lmin, lmax, macroturb, rotation,
                                               save_convolved=False)
    except IndexError as e:
        chi_square = 9999.99
        print(f"{e} Is your segment seen in the observed spectra?")
    #print(param[0], chi_square, macroturb)  # takes 50%!!!! extra time to run if using print statement here

    return chi_square


def apply_doppler_correction(wave_ob: np.ndarray, doppler: float) -> np.ndarray:
    return wave_ob / (1 + (doppler / 299792.))


def lbl_broad_abund_chi_sqr(param: list, ts: TurboSpectrum, spectra_to_fit: Spectra, lmin: float, lmax: float, temp_directory: str) -> float:
    """
    Goes line by line, tries to call turbospectrum and find best fit spectra by varying parameters: abundance, doppler
    shift and if needed micro + macro turbulence. This specific function handles abundance + micro. Calls macro +
    doppker inside
    :param param: Parameters list with the current evaluation guess
    :param spectra_to_fit: Spectra to fit
    :param lmin: Start of the line [AA]
    :param lmax: End of the line [AA]
    :return: best fit chi squared
    """
    # new: now includes several elements
    # param[-1] = vmicro
    # param[0:nelements - 1] = met or abund

    if Spectra.fit_met:
        met_index = np.where(Spectra.elem_to_fit == "Fe")[0][0]
        met = param[met_index]  # no offset, first is always element
    else:
        met = spectra_to_fit.met
    elem_abund_dict = {"Fe": met}

    #abundances = [met]

    for i in range(Spectra.nelement):
        # Spectra.elem_to_fit[i] = element name
        # param[0:nelement - 1] = abundance of the element
        elem_name = Spectra.elem_to_fit[i]
        if elem_name != "Fe":
            elem_abund_dict[elem_name] = param[i] + met
            #abundances.append(param[i])

    for element in spectra_to_fit.input_abund:
        elem_abund_dict[element] = spectra_to_fit.input_abund[element] + met

    if spectra_to_fit.vmicro is not None:  # Input given
        microturb = spectra_to_fit.vmicro
    else:
        if Spectra.fit_microturb == "No" and Spectra.atmosphere_type == "1D":
            microturb = calculate_vturb(spectra_to_fit.teff, spectra_to_fit.logg, met)
        elif Spectra.fit_microturb == "Yes" and Spectra.atmosphere_type == "1D":
            microturb = param[-1]
        elif Spectra.fit_microturb == "Input":  # just for safety's sake, normally should take in the input above anyway
            raise ValueError("Microturb not given? Did you remember to set microturbulence in parameters? Or is there "
                             "a problem in the code?")
        else:
            microturb = 2.0

    macroturb = 9999    # for printing only here, in case not fitted
    rotation = 9999

    spectra_to_fit.configure_and_run_ts(ts, met, elem_abund_dict, microturb, lmin, lmax, False, temp_dir=temp_directory)     # generates spectra

    if os_path.exists('{}/spectrum_00000000.spec'.format(temp_directory)) and os.stat(
            '{}/spectrum_00000000.spec'.format(temp_directory)).st_size != 0:
        wave_mod_orig, flux_mod_orig = np.loadtxt(f'{temp_directory}/spectrum_00000000.spec',
                                                  usecols=(0, 1), unpack=True)
        param_guess, min_bounds = spectra_to_fit.get_rv_macro_rotation_guess(min_macroturb=spectra_to_fit.guess_min_macro, max_macroturb=spectra_to_fit.guess_max_macro)
        # now for the generated abundance it tries to fit best fit macro + doppler shift.
        # Thus, macro should not be dependent on the abundance directly, hopefully
        # Seems to work way better
        function_args = (spectra_to_fit, lmin, lmax, wave_mod_orig, flux_mod_orig)
        minimize_options = {'maxiter': Spectra.ndimen * 50, 'disp': False}
        res = minimize_abundance_function(lbl_broad_abund_chi_sqr_quick, np.median(param_guess, axis=0),
                                                         function_args, min_bounds, 'L-BFGS-B', minimize_options)

        spectra_to_fit.doppler_shift = res.x[0]
        #wave_ob = spectra_to_fit.wave_ob / (1 + ((spectra_to_fit.rv + spectra_to_fit.doppler_shift) / 299792.))
        wave_ob = apply_doppler_correction(spectra_to_fit.wave_ob, spectra_to_fit.rv + spectra_to_fit.doppler_shift)
        if spectra_to_fit.fit_macroturb:
            spectra_to_fit.macroturb = res.x[1]
        macroturb = spectra_to_fit.macroturb
        if spectra_to_fit.fit_rotation:
            spectra_to_fit.rotation = res.x[-1]
        rotation = spectra_to_fit.rotation
        try:
            chi_square = calculate_lbl_chi_squared(temp_directory, wave_ob, spectra_to_fit.flux_ob, wave_mod_orig,
                                                   flux_mod_orig, Spectra.resolution, lmin, lmax, macroturb, rotation)
        except IndexError as e:
            chi_square = 9999.99
            print(f"{e} Is your segment seen in the observed spectra?")
    elif os_path.exists('{}/spectrum_00000000.spec'.format(temp_directory)) and os.stat(
            '{}/spectrum_00000000.spec'.format(temp_directory)).st_size == 0:
        chi_square = 999.99
        print("empty spectrum file.")
    else:
        chi_square = 9999.9999
        print("didn't generate spectra or atmosphere")

    output_print = f""
    for key in elem_abund_dict:
        output_print += f" [{key}/H]={elem_abund_dict[key]}"
    print(f"{output_print} rv={spectra_to_fit.doppler_shift} vmic={microturb} vmac={macroturb} rotation={rotation} chisqr={chi_square}")

    return chi_square

def lbl_teff_chi_sqr(param: list, ts, spectra_to_fit: Spectra, lmin: float, lmax: float) -> float:
    """
    Goes line by line, tries to call turbospectrum and find best fit spectra by varying parameters: teff.
    Calls macro + doppler inside
    :param param: Parameters list with the current evaluation guess
    :param spectra_to_fit: Spectra to fit
    :param lmin: Start of the line [AA]
    :param lmax: End of the line [AA]
    :return: best fit chi squared
    """
    # param[0] = teff

    teff = param[0]

    if spectra_to_fit.vmicro is not None:  # Input given
        microturb = spectra_to_fit.vmicro
    else:
        microturb = calculate_vturb(spectra_to_fit.teff, spectra_to_fit.logg, spectra_to_fit.met)

    spectra_to_fit.configure_and_run_ts(ts, spectra_to_fit.met, {"Fe": spectra_to_fit.met}, microturb, lmin, lmax, False, teff=teff)     # generates spectra

    macroturb = 9999  # for printing if fails
    rotation = 9999
    if os_path.exists('{}/spectrum_00000000.spec'.format(spectra_to_fit.temp_dir)) and os.stat(
            '{}/spectrum_00000000.spec'.format(spectra_to_fit.temp_dir)).st_size != 0:
        wave_mod_orig, flux_mod_orig = np.loadtxt(f'{spectra_to_fit.temp_dir}/spectrum_00000000.spec',
                                                  usecols=(0, 1), unpack=True)
        ndimen = 1
        if spectra_to_fit.fit_macroturb:
            ndimen += 1
        param_guess, min_bounds = spectra_to_fit.get_rv_macro_rotation_guess(min_macroturb=spectra_to_fit.guess_min_macro, max_macroturb=spectra_to_fit.guess_max_macro)
        # now for the generated abundance it tries to fit best fit macro + doppler shift.
        # Thus macro should not be dependent on the abundance directly, hopefully
        # Seems to work way better
        function_args = (spectra_to_fit, lmin, lmax, wave_mod_orig, flux_mod_orig)
        minimize_options = {'maxiter': Spectra.ndimen * 50, 'disp': False}
        res = minimize_abundance_function(lbl_broad_abund_chi_sqr_quick, param_guess[0],
                                                         function_args, min_bounds, 'L-BFGS-B', minimize_options)

        spectra_to_fit.doppler_shift = res.x[0]
        #wave_ob = spectra_to_fit.wave_ob / (1 + ((spectra_to_fit.rv + spectra_to_fit.doppler_shift) / 299792.))
        wave_ob = apply_doppler_correction(spectra_to_fit.wave_ob, spectra_to_fit.rv + spectra_to_fit.doppler_shift)
        if spectra_to_fit.fit_macroturb:
            spectra_to_fit.macroturb = res.x[1]
        macroturb = spectra_to_fit.macroturb
        if spectra_to_fit.fit_macroturb:
            spectra_to_fit.rotation = res.x[-1]
        rotation = spectra_to_fit.rotation

        chi_square = calculate_lbl_chi_squared(spectra_to_fit.temp_dir, wave_ob, spectra_to_fit.flux_ob, wave_mod_orig,
                                               flux_mod_orig, Spectra.resolution, lmin, lmax, macroturb, rotation)
    elif os_path.exists('{}/spectrum_00000000.spec'.format(spectra_to_fit.temp_dir)) and os.stat(
            '{}/spectrum_00000000.spec'.format(spectra_to_fit.temp_dir)).st_size == 0:
        chi_square = 999.99
        print("empty spectrum file.")
    else:
        chi_square = 9999.9999
        print("didn't generate spectra or atmosphere")

    print(f"Teff={teff}, RV={spectra_to_fit.doppler_shift}, micro={microturb}, macro={macroturb}, rotation={rotation}, chisqr={chi_square}")

    return chi_square


def get_trimmed_lbl_path_name(element: Union[str, np.ndarray], line_list_path_trimmed: str, segment_file: str, j: float,
                              segment_index: float) -> os.path:
    """
    Gets the anem for the lbl trimmed path. Consistent algorithm to always get the same folder name. Takes into account
    element, line center, where molecules are used, segment etc.
    :param element: Name of the element
    :param line_list_path_trimmed: Path to the trimmed line list
    :param segment_file: Name of the segment file
    :param j: center line's numbering
    :param segment_index: Segment's numbering
    :return: path to the folder where to save/already saved trimmed files can exist.
    """
    return os.path.join(line_list_path_trimmed, f"{segment_index}", '')

    element_to_print = ""
    if isinstance(element, np.ndarray):
        for elem in element:
            element_to_print += elem
    else:
        element_to_print = element
    return os.path.join(line_list_path_trimmed,
                        f"{segment_file.replace('/', '_').replace('.', '_')}_{element_to_print}_"
                        f"{Spectra.include_molecules}_{str(Spectra.seg_begins[segment_index]).replace('.', '_')}_"
                        f"{str(Spectra.seg_ends[segment_index]).replace('.', '_')}", '')


def all_broad_abund_chi_sqr(param, ts, spectra_to_fit: Spectra) -> float:
    """
    Calculates best fit parameters for all lines at once by calling TS and varying abundance/met and doppler shift.
    Can also vary macroturbulence if needed
    :param param: Parameter guess
    :param spectra_to_fit: Spectra to fit
    :return: Best fit chi squared
    """
    # abund = param[0]
    # dopple = param[1]
    # macrorurb = param [2] (if needed)
    abund = param[0]
    doppler = spectra_to_fit.rv + param[1]
    if Spectra.fit_macroturb:
        macroturb = param[2]
    else:
        macroturb = spectra_to_fit.macroturb

    #wave_obs = spectra_to_fit.wave_ob / (1 + (doppler / 299792.))
    wave_obs = apply_doppler_correction(spectra_to_fit.wave_ob, doppler)

    if Spectra.fit_met:
        item_abund = {"Fe": abund}
        met = abund
        if spectra_to_fit.vmicro is not None:
            vmicro = spectra_to_fit.vmicro
        else:
            vmicro = calculate_vturb(spectra_to_fit.teff, spectra_to_fit.logg, spectra_to_fit.met)
    else:   # Fe: [Fe/H]. X: [X/Fe]. But TS takes [X/H]. Thus convert [X/H] = [X/Fe] + [Fe/H]
        item_abund = {"Fe": spectra_to_fit.met, Spectra.elem_to_fit[0]: abund + spectra_to_fit.met}
        met = spectra_to_fit.met
        if spectra_to_fit.vmicro is not None:
            vmicro = spectra_to_fit.vmicro
        else:
            vmicro = calculate_vturb(spectra_to_fit.teff, spectra_to_fit.logg, spectra_to_fit.met)

    spectra_to_fit.configure_and_run_ts(ts, met, item_abund, vmicro, spectra_to_fit.lmin, spectra_to_fit.lmax, True)

    chi_square = calc_ts_spectra_all_lines(spectra_to_fit.spec_path, spectra_to_fit.temp_dir,
                                           spectra_to_fit.output_folder,
                                           wave_obs, spectra_to_fit.flux_ob,
                                           macroturb, Spectra.resolution, Spectra.rotation,
                                           Spectra.line_begins_sorted, Spectra.line_ends_sorted,
                                           Spectra.seg_begins, Spectra.seg_ends)

    #print(abund, doppler, chi_square, macroturb)

    return chi_square


def create_and_fit_spectra(specname: str, teff: float, logg: float, rv: float, met: float, microturb: float,
                           macroturb: float,
                           initial_guess_string: list, line_list_path_trimmed: str, input_abundance: float, index: float) -> list:
    """
    Creates spectra object and fits based on requested fitting mode
    :param specname: Name of the textfile
    :param teff: Teff in K
    :param logg: logg in dex
    :param rv: radial velocity (km/s)
    :param met: metallicity (doesn't matter what if fitting for Fe)
    :param microturb: Microturbulence if given (None is not known or fitted)
    :param macroturb: Macroturbulence if given (None is not known or fitted)
    :param initial_guess_string: initial guess string for simplex fitting minimization method
    :param line_list_path_trimmed: Path to the root of the trimmed line list
    :param input_abundance: Input abundance for grid calculation for lbl quick (doesn't matter what for other stuff)
    :return: result of the fit with the best fit parameters and chi squared
    """
    spectra = Spectra(specname, teff, logg, rv, met, microturb, macroturb, line_list_path_trimmed, initial_guess_string,
                      index, elem_abund=input_abundance)

    print(f"Fitting {spectra.spec_name}")
    print(f"Teff = {spectra.teff}; logg = {spectra.logg}; RV = {spectra.rv}")

    if Spectra.fitting_mode == "all":
        result = spectra.fit_all()
    elif Spectra.fitting_mode == "lbl":     # calls specific lbl version. remove next 5 lines to revert to original
        result = spectra.fit_lbl()
    elif Spectra.fitting_mode == "lbl_quick":
        result = spectra.fit_lbl_quick()
    elif Spectra.fitting_mode == "teff":
        result = spectra.fit_teff_function()
    else:
        raise ValueError(f"unknown fitting mode {Spectra.fitting_mode}, need all or lbl or teff")
    del spectra
    return result


def load_nlte_files_in_dict(elements_to_fit: list, depart_bin_file: list, depart_aux_file: list, model_atom_file: list, load_fe=True) -> tuple[dict, dict, dict]:
    """
    Loads and sorts NLTE elements to fit into respective dictionaries
    :param elements_to_fit: Array of elements to fit
    :param depart_bin_file: Departure binary file location (Fe last if not fitted)
    :param depart_aux_file: Departure aux file location (Fe last if not fitted)
    :param model_atom_file: Model atom file location (Fe last if not fitted)
    :param load_fe: loads Fe in the dict as well with it being the last element even if not fitted
    :return: 3 dictionaries: NLTE location of elements that exist with keys as element names
    """
    depart_bin_file_dict = {}  # assume that element locations are in the same order as the element to fit
    if load_fe:
        if Spectra.fit_met:
            iterations_for_nlte_elem = min(len(elements_to_fit), len(depart_bin_file))
        else:
            iterations_for_nlte_elem = min(len(elements_to_fit), len(depart_bin_file) - 1)
    else:
        iterations_for_nlte_elem = len(elements_to_fit)
    for i in range(iterations_for_nlte_elem):
        depart_bin_file_dict[elements_to_fit[i]] = depart_bin_file[i]
    depart_aux_file_dict = {}
    for i in range(iterations_for_nlte_elem):
        depart_aux_file_dict[elements_to_fit[i]] = depart_aux_file[i]
    model_atom_file_dict = {}
    for i in range(iterations_for_nlte_elem):
        model_atom_file_dict[elements_to_fit[i]] = model_atom_file[i]
    for i in range(iterations_for_nlte_elem, len(elements_to_fit)):
        depart_bin_file_dict[elements_to_fit[i]] = ""
        depart_aux_file_dict[elements_to_fit[i]] = ""
        model_atom_file_dict[elements_to_fit[i]] = ""
    if load_fe:
        if "Fe" not in elements_to_fit:  # if Fe is not fitted, then the last NLTE element should be
            depart_bin_file_dict["Fe"] = depart_bin_file[-1]
            depart_aux_file_dict["Fe"] = depart_aux_file[-1]
            model_atom_file_dict["Fe"] = model_atom_file[-1]
    return depart_bin_file_dict, depart_aux_file_dict, model_atom_file_dict


def run_TSFitPy(output_folder_title):
    depart_bin_file = []
    depart_aux_file = []
    model_atom_file = []
    init_guess_elements = []
    input_elem_abundance = []
    depart_bin_file_input_elem = []
    depart_aux_file_input_elem = []
    model_atom_file_input_elem = []

    initial_guess_string = None

    # read the configuration file
    with open(config_location) as fp:
        line = fp.readline()
        while line:
            if len(line) > 1:
                fields = line.strip().split()
                # if fields[0][0] == "#":
                # line = fp.readline()
                # if fields[0] == "turbospec_path":
                #    turbospec_path = fields[2]
                field_name = fields[0].lower()
                if field_name == "title":
                    output_folder_title = fields[2]
                if field_name == "interpol_path":
                    interpol_path = fields[2]
                if field_name == "line_list_path":
                    line_list_path = fields[2]
                # if fields[0] == "line_list_folder":
                #    linelist_folder = fields[2]
                if field_name == "model_atmosphere_grid_path_1d":
                    model_atmosphere_grid_path_1D = fields[2]
                if field_name == "model_atmosphere_grid_path_3d":
                    model_atmosphere_grid_path_3D = fields[2]
                # if fields[0] == "model_atmosphere_folder":
                #    model_atmosphere_folder = fields[2]
                # if fields[0] == "model_atmosphere_list":
                #    model_atmosphere_list = fields[2]
                if field_name == "model_atom_path":
                    model_atom_path = fields[2]
                if field_name == "departure_file_path":
                    departure_file_path = fields[2]
                if field_name == "output_folder":
                    output_folder_og = fields[2]
                if field_name == "linemask_file_folder_location":
                    linemask_file_og = fields[2]
                if field_name == "segment_file_folder_location":
                    segment_file_og = fields[2]
                if field_name == "spec_input_path":
                    spec_input_path = fields[2]
                    if obs_location is not None:
                        spec_input_path = obs_location
                if field_name == "fitlist_input_folder":
                    fitlist_input_folder = fields[2]
                if field_name == "turbospectrum_compiler":
                    ts_compiler = fields[2]
                if field_name == "atmosphere_type":
                    Spectra.atmosphere_type = fields[2]
                if field_name == "mode":
                    Spectra.fitting_mode = fields[2].lower()
                if field_name == "include_molecules":
                    Spectra.include_molecules = fields[2]
                if field_name == "nlte":
                    nlte_flag = fields[2].lower()
                    if nlte_flag == "true":
                        Spectra.nlte_flag = True
                    else:
                        Spectra.nlte_flag = False
                if field_name == "fit_microturb":  # Yes No Input
                    Spectra.fit_microturb = fields[2]
                if field_name == "fit_macroturb":  # Yes No Input
                    if fields[2].lower() == "yes":
                        Spectra.fit_macroturb = True
                    else:
                        Spectra.fit_macroturb = False
                    if fields[2].lower() == "input":
                        input_macro = True
                    else:
                        input_macro = False
                if field_name == "fit_rotation":
                    if fields[2].lower() == "yes":
                        Spectra.fit_rotation = True
                    else:
                        Spectra.fit_rotation = False
                """if fields[0] == "fit_teff":
                    if fields[2].lower() == "true":
                        Spectra.fit_teff = True
                    else:
                        Spectra.fit_teff = False
                if fields[0] == "fit_logg":
                    Spectra.fit_logg = fields[2]"""
                if field_name == "element":
                    elements_to_fit = []
                    for i in range(len(fields) - 2):
                        elements_to_fit.append(fields[2 + i])
                    Spectra.elem_to_fit = np.asarray(elements_to_fit)
                    if "Fe" in elements_to_fit:
                        Spectra.fit_met = True
                    else:
                        Spectra.fit_met = False
                    Spectra.nelement = len(Spectra.elem_to_fit)
                if field_name == "linemask_file":
                    linemask_file = fields[2]
                if field_name == "segment_file":
                    segment_file = fields[2]
                # if fields[0] == "continuum_file":
                #    continuum_file = fields[2]
                if field_name == "departure_coefficient_binary" and Spectra.nlte_flag:
                    for i in range(2, len(fields)):
                        depart_bin_file.append(fields[i])
                if field_name == "departure_coefficient_aux" and Spectra.nlte_flag:
                    for i in range(2, len(fields)):
                        depart_aux_file.append(fields[i])
                if field_name == "model_atom_file" and Spectra.nlte_flag:
                    for i in range(2, len(fields)):
                        model_atom_file.append(fields[i])
                if field_name == "input_elem_departure_coefficient_binary" and Spectra.nlte_flag:
                    for i in range(2, len(fields)):
                        depart_bin_file_input_elem.append(fields[i])
                if field_name == "input_elem_departure_coefficient_aux" and Spectra.nlte_flag:
                    for i in range(2, len(fields)):
                        depart_aux_file_input_elem.append(fields[i])
                if field_name == "input_elem_model_atom_file" and Spectra.nlte_flag:
                    for i in range(2, len(fields)):
                        model_atom_file_input_elem.append(fields[i])
                if field_name == "wavelength_minimum":
                    Spectra.lmin = float(fields[2])
                if field_name == "wavelength_maximum":
                    Spectra.lmax = float(fields[2])
                if field_name == "wavelength_delta":
                    Spectra.ldelta = float(fields[2])
                if field_name == "resolution":
                    Spectra.resolution = float(fields[2])
                if field_name == "macroturbulence":
                    macroturb_input = float(fields[2])
                if field_name == "rotation":
                    Spectra.rotation = float(fields[2])
                if field_name == "temporary_directory":
                    temp_directory = fields[2]
                    temp_directory = os.path.join(temp_directory, output_folder_title, '')
                    Spectra.global_temp_dir = f"../{temp_directory}"
                if field_name == "input_file":
                    fitlist = fields[2]
                if field_name == "output_file":
                    output = fields[2]
                if field_name == "workers":
                    workers = int(fields[2])  # should be the same as cores; use value of 1 if you do not want to use multithprocessing
                    Spectra.dask_workers = workers
                if field_name == "init_guess_elem":
                    init_guess_elements = []
                    for i in range(len(fields) - 2):
                        init_guess_elements.append(fields[2 + i])
                    init_guess_elements = np.asarray(init_guess_elements)
                if field_name == "init_guess_elem_location":
                    init_guess_elements_location = []
                    for i in range(len(init_guess_elements)):
                        init_guess_elements_location.append(fields[2 + i])
                    init_guess_elements_location = np.asarray(init_guess_elements_location)
                if field_name == "input_elem_abundance":
                    input_elem_abundance = []
                    for i in range(len(fields) - 2):
                        input_elem_abundance.append(fields[2 + i])
                    input_elem_abundance = np.asarray(input_elem_abundance)
                if field_name == "input_elem_abundance_location":
                    input_elem_abundance_location = []
                    for i in range(len(input_elem_abundance)):
                        input_elem_abundance_location.append(fields[2 + i])
                    input_elem_abundance_location = np.asarray(input_elem_abundance_location)
                if field_name == "bounds_macro":
                    Spectra.bound_min_macro = min(float(fields[2]), float(fields[3]))
                    Spectra.bound_max_macro = max(float(fields[2]), float(fields[3]))
                if field_name == "bounds_rotation":
                    Spectra.bound_min_rotation = min(float(fields[2]), float(fields[3]))
                    Spectra.bound_max_rotation = max(float(fields[2]), float(fields[3]))
                if field_name == "bounds_micro":
                    Spectra.bound_min_micro = min(float(fields[2]), float(fields[3]))
                    Spectra.bound_max_micro = max(float(fields[2]), float(fields[3]))
                if field_name == "bounds_abund":
                    Spectra.bound_min_abund = min(float(fields[2]), float(fields[3]))
                    Spectra.bound_max_abund = max(float(fields[2]), float(fields[3]))
                if field_name == "bounds_met":
                    Spectra.bound_min_met = min(float(fields[2]), float(fields[3]))
                    Spectra.bound_max_met = max(float(fields[2]), float(fields[3]))
                if field_name == "bounds_teff":
                    Spectra.bound_min_teff = min(float(fields[2]), float(fields[3]))
                    Spectra.bound_max_teff = max(float(fields[2]), float(fields[3]))
                if field_name == "bounds_doppler":
                    Spectra.bound_min_doppler = min(float(fields[2]), float(fields[3]))
                    Spectra.bound_max_doppler = max(float(fields[2]), float(fields[3]))
                if field_name == "guess_range_microturb":
                    Spectra.guess_min_micro = min(float(fields[2]), float(fields[3]))
                    Spectra.guess_max_micro = max(float(fields[2]), float(fields[3]))
                if field_name == "guess_range_macroturb":
                    Spectra.guess_min_macro = min(float(fields[2]), float(fields[3]))
                    Spectra.guess_max_macro = max(float(fields[2]), float(fields[3]))
                if field_name == "guess_range_rotation":
                    Spectra.guess_min_rotation = min(float(fields[2]), float(fields[3]))
                    Spectra.guess_max_rotation = max(float(fields[2]), float(fields[3]))
                if field_name == "guess_range_abundance":
                    Spectra.guess_min_abund = min(float(fields[2]), float(fields[3]))
                    Spectra.guess_max_abund = max(float(fields[2]), float(fields[3]))
                if field_name == "guess_range_rv":
                    Spectra.guess_min_doppler = min(float(fields[2]), float(fields[3]))
                    Spectra.guess_max_doppler = max(float(fields[2]), float(fields[3]))
                if field_name == "guess_range_teff":
                    Spectra.guess_plus_minus_neg_teff = min(float(fields[2]), float(fields[3]))
                    Spectra.guess_plus_minus_pos_teff = max(float(fields[2]), float(fields[3]))
                if field_name == "debug":
                    Spectra.debug_mode = float(fields[2])
                if field_name == "experimental":
                    if fields[2].lower() == "true" or fields[2].lower() == "yes":
                        Spectra.experimental = True
                    else:
                        Spectra.experimental = False
            line = fp.readline()

    print(f"Fitting data at {spec_input_path} with resolution {Spectra.resolution} and rotation {Spectra.rotation}")


>>>>>>> f5d5d60b
    # set directories
    if ts_compiler == "intel":
        Spectra.turbospec_path = "../turbospectrum/exec/"
    elif ts_compiler == "gnu":
        Spectra.turbospec_path = "../turbospectrum/exec-gf/"
<<<<<<< HEAD
    else:
        raise ValueError(f"Expected compiler intel or gnu, got {ts_compiler}")
    Spectra.interpol_path = interpol_path
    line_list_path_orig = line_list_path
    line_list_path_trimmed = os.path.join(Spectra.global_temp_dir, "linelist_for_fitting_trimmed", "") # f"{line_list_path}../linelist_for_fitting_trimmed/"
=======
    Spectra.interpol_path = interpol_path
    line_list_path_orig = line_list_path
    line_list_path_trimmed = f"{line_list_path}../linelist_for_fitting_trimmed/"
>>>>>>> f5d5d60b
    if Spectra.atmosphere_type == "1D":
        Spectra.model_atmosphere_grid_path = model_atmosphere_grid_path_1D
        Spectra.model_atmosphere_list = Spectra.model_atmosphere_grid_path + "model_atmosphere_list.txt"
    elif Spectra.atmosphere_type == "3D":
        Spectra.model_atmosphere_grid_path = model_atmosphere_grid_path_3D
        Spectra.model_atmosphere_list = Spectra.model_atmosphere_grid_path + "model_atmosphere_list.txt"
<<<<<<< HEAD
    else:
        raise ValueError(f"Expected atmosphere type 1D or 3D, got {Spectra.atmosphere_type}")
=======
>>>>>>> f5d5d60b
    Spectra.model_atom_path = model_atom_path
    Spectra.departure_file_path = departure_file_path
    Spectra.output_folder = f"{output_folder_og}{output_folder_title}/"
    Spectra.spec_input_path = spec_input_path

    # load NLTE data dicts
    if Spectra.nlte_flag:
        depart_bin_file_dict, depart_aux_file_dict, model_atom_file_dict = load_nlte_files_in_dict(elements_to_fit,
                                                                                                   depart_bin_file,
                                                                                                   depart_aux_file,
                                                                                                   model_atom_file)

        input_elem_depart_bin_file_dict, input_elem_depart_aux_file_dict, input_elem_model_atom_file_dict = load_nlte_files_in_dict(input_elem_abundance,
                                                                                                   depart_bin_file_input_elem,
                                                                                                   depart_aux_file_input_elem,
                                                                                                   model_atom_file_input_elem, load_fe=False)

        depart_bin_file_dict = {**depart_bin_file_dict, **input_elem_depart_bin_file_dict}
        depart_aux_file_dict = {**depart_aux_file_dict, **input_elem_depart_aux_file_dict}
        model_atom_file_dict = {**model_atom_file_dict, **input_elem_model_atom_file_dict}

        print("NLTE loaded. Please check that elements correspond to their correct binary files:")
        for key in depart_bin_file_dict:
            print(f"{key}: {depart_bin_file_dict[key]} {depart_aux_file_dict[key]} {model_atom_file_dict[key]}")

        print("If files do not correspond, please check config file. Fitted elements should go in the same order as "
              "the NLTE file locations. If Fe is not fitted, then it should be added last to the NLTE file location. "
              "Elements without NLTE binary files do not need them.")

        Spectra.depart_bin_file_dict = depart_bin_file_dict
        Spectra.depart_aux_file_dict = depart_aux_file_dict
        Spectra.model_atom_file_dict = model_atom_file_dict
        Spectra.aux_file_length_dict = {}

        for element in model_atom_file_dict:
            Spectra.aux_file_length_dict[element] = len(np.loadtxt(os_path.join(departure_file_path, depart_aux_file_dict[element]), dtype='str'))

    #prevent overwriting
    if os.path.exists(Spectra.output_folder):
        print("Error: output folder already exists. Run was stopped to prevent overwriting")
        return

    Spectra.linemask_file = f"{linemask_file_og}{linemask_file}"
    Spectra.segment_file = f"{segment_file_og}{segment_file}"

    print(f"Temporary directory name: {Spectra.global_temp_dir}")
    create_dir(Spectra.global_temp_dir)
    create_dir(Spectra.output_folder)

    if Spectra.fitting_mode == "teff":
        Spectra.fit_teff = True
    else:
        Spectra.fit_teff = False

    if Spectra.fit_teff:
        Spectra.fit_met = False

    fitlist = f"{fitlist_input_folder}{fitlist}"

    Spectra.ndimen = 1  # first dimension is RV fit
    if not Spectra.fit_teff:
        if Spectra.fit_microturb == "Yes" and (
                Spectra.fitting_mode == "lbl" or Spectra.fitting_mode == "lbl_quick") and not Spectra.atmosphere_type == "3D":
            Spectra.ndimen += 1  # if fitting micro for lbl, not 3D
        if Spectra.fitting_mode == "lbl":  # TODO: if several elements fitted for other modes, change here
            Spectra.ndimen += Spectra.nelement
            print(f"Fitting {Spectra.nelement} element(s): {Spectra.elem_to_fit}")
        elif Spectra.fitting_mode == "lbl_quick":
            pass    # element is not fitted using minimization, no need for ndimen
        else:
            Spectra.ndimen += 1
            print(f"Fitting {1} element: {Spectra.elem_to_fit[0]}")
        if Spectra.fit_macroturb:
            Spectra.ndimen += 1
    else:
        print("Fitting Teff based on the linelist provided. Ignoring element fitting.")

    fitlist_data = np.loadtxt(fitlist, dtype='str')

    if fitlist_data.ndim == 1:
        fitlist_data = np.array([fitlist_data])

    specname_fitlist, rv_fitlist, teff_fitlist, logg_fitlist = fitlist_data[:, 0], fitlist_data[:, 1], \
                                                               fitlist_data[:, 2], fitlist_data[:, 3]

    fitlist_next_column = 4     # next loaded column #TODO not perfect solution? what if user gives metal but fits it too?

    input_abundances = np.zeros(fitlist_data.shape[0])  # if lbl_quick they will be used as center guess, otherwise means nothing
    if not Spectra.fitting_mode == "lbl_quick":
        if Spectra.fit_met:
            met_fitlist = np.zeros(fitlist_data.shape[0])  # fitting metallicity: just give it 0
        else:
            met_fitlist = fitlist_data[:, fitlist_next_column]  # metallicity [Fe/H], scaled to solar; not fitting metallicity: load it
            fitlist_next_column += 1
    else:
        met_fitlist = fitlist_data[:, fitlist_next_column]
        fitlist_next_column += 1
        if not Spectra.fit_met:
            input_abundances = fitlist_data[:, fitlist_next_column]  # guess for abundance for lbl quick, [X/Fe]
            fitlist_next_column += 1

    if Spectra.fit_microturb == "Input":
        microturb_input = fitlist_data[:, fitlist_next_column]
        fitlist_next_column += 1
    else:
        microturb_input = np.zeros(fitlist_data.shape[0])

    if input_macro:
        macroturb = fitlist_data[:, fitlist_next_column]  # input macroturbulence in km/s
        fitlist_next_column += 1
    else:
        macroturb = np.ones(fitlist_data.shape[0]) * macroturb_input

    if np.size(init_guess_elements) > 0:
        init_guess_spectra_dict = collections.defaultdict(dict)

        for init_guess_elem, init_guess_loc in zip(init_guess_elements, init_guess_elements_location):
            init_guess_data = np.loadtxt(init_guess_loc, dtype=str, usecols=(0, 1))
            if init_guess_data.ndim == 1:
                init_guess_data = np.array([init_guess_data])
            init_guess_spectra_names, init_guess_values = init_guess_data[:, 0], init_guess_data[:, 1].astype(float)

            for spectra in specname_fitlist:
                spectra_loc_index = np.where(init_guess_spectra_names == spectra)[0][0]
                init_guess_spectra_dict[spectra][init_guess_elem] = init_guess_values[spectra_loc_index]

        Spectra.init_guess_dict = dict(init_guess_spectra_dict)


    if np.size(input_elem_abundance) > 0:
        input_elem_abundance_dict = collections.defaultdict(dict)

        for input_elem, init_elem_loc in zip(input_elem_abundance, input_elem_abundance_location):
            input_abund_data = np.loadtxt(init_elem_loc, dtype=str, usecols=(0, 1))
            if input_abund_data.ndim == 1:
                input_abund_data = np.array([input_abund_data])
            input_abund_data_spectra_names, input_abund_data_values = input_abund_data[:, 0], input_abund_data[:, 1].astype(float)

            for spectra in specname_fitlist:
                spectra_loc_index = np.where(input_abund_data_spectra_names == spectra)[0]
                if np.size(spectra_loc_index) == 1:
                    input_elem_abundance_dict[spectra][input_elem] = input_abund_data_values[spectra_loc_index]
                else:
                    print(f"{spectra} does not have element {input_elem} in the input spectra. Using [{input_elem}/Fe]=0")
                    input_elem_abundance_dict[spectra][input_elem] = 0

        Spectra.input_elem_abundance = dict(input_elem_abundance_dict)

    line_centers, line_begins, line_ends = np.loadtxt(Spectra.linemask_file, comments=";", usecols=(0, 1, 2),
                                                      unpack=True)

    if line_centers.size > 1:
        Spectra.line_begins_sorted = np.array(sorted(line_begins))
        Spectra.line_ends_sorted = np.array(sorted(line_ends))
        Spectra.line_centers_sorted = np.array(sorted(line_centers))
    elif line_centers.size == 1:
        Spectra.line_begins_sorted = np.array([line_begins])
        Spectra.line_ends_sorted = np.array([line_ends])
        Spectra.line_centers_sorted = np.array([line_centers])

    Spectra.seg_begins, Spectra.seg_ends = np.loadtxt(Spectra.segment_file, comments=";", usecols=(0, 1), unpack=True)
    if Spectra.seg_begins.size == 1:
        Spectra.seg_begins = np.array([Spectra.seg_begins])
        Spectra.seg_ends = np.array([Spectra.seg_ends])

    # check inputs

    print("\n\nChecking inputs\n")

    if np.size(Spectra.seg_begins) != np.size(Spectra.seg_ends):
        print("Segment beginning and end are not the same length")
    if np.size(Spectra.line_centers_sorted) != np.size(Spectra.line_begins_sorted) or np.size(Spectra.line_centers_sorted) != np.size(Spectra.line_ends_sorted):
        print("Line center, beginning and end are not the same length")
    """if workers < np.size(specname_fitlist.size):
        print(f"You requested {workers}, but you only need to fit {specname_fitlist.size} stars. Requesting more CPUs "
              f"(=workers) than the spectra will just result in idle workers.")"""
    if Spectra.guess_plus_minus_neg_teff > 0:
        print(f"You requested your {Spectra.guess_plus_minus_neg_teff} to be positive. That will result in the lower "
              f"guess value to be bigger than the expected star temperature. Consider changing the number to negative.")
    if Spectra.guess_plus_minus_pos_teff < 0:
        print(f"You requested your {Spectra.guess_plus_minus_pos_teff} to be negative. That will result in the upper "
              f"guess value to be smaller than the expected star temperature. Consider changing the number to positive.")
    if Spectra.guess_min_macro < Spectra.bound_min_macro or Spectra.bound_max_macro < Spectra.guess_max_macro:
        print(f"You requested your macro bounds as {Spectra.bound_min_macro} {Spectra.bound_max_macro}, but guesses"
              f"are {Spectra.guess_min_macro} {Spectra.guess_max_macro}, which is outside hard bound range. Consider"
              f"changing bounds or guesses.")
    if Spectra.guess_min_micro < Spectra.bound_min_micro or Spectra.bound_max_micro < Spectra.guess_max_micro:
        print(f"You requested your micro bounds as {Spectra.bound_min_micro} {Spectra.bound_max_micro}, but guesses"
              f"are {Spectra.guess_min_micro} {Spectra.guess_max_micro}, which is outside hard bound range. Consider"
              f"changing bounds or guesses.")
    if Spectra.guess_min_abund < Spectra.bound_min_abund or Spectra.bound_max_abund < Spectra.guess_max_abund:
        print(f"You requested your abundance bounds as {Spectra.bound_min_abund} {Spectra.bound_max_abund}, but guesses"
              f"are {Spectra.guess_min_abund} {Spectra.guess_max_abund}, which is outside hard bound range. Consider"
              f"changing bounds or guesses if you fit elements except for Fe.")
    if Spectra.guess_min_abund < Spectra.bound_min_met or Spectra.bound_max_met < Spectra.guess_max_abund:
        print(f"You requested your metallicity bounds as {Spectra.bound_min_met} {Spectra.bound_max_met}, but guesses"
              f"are {Spectra.guess_min_abund} {Spectra.guess_max_abund}, which is outside hard bound range. Consider"
              f"changing bounds or guesses if you fit metallicity.")
    if Spectra.guess_min_doppler < Spectra.bound_min_doppler or Spectra.bound_max_doppler < Spectra.guess_max_doppler:
        print(f"You requested your RV bounds as {Spectra.bound_min_doppler} {Spectra.bound_max_doppler}, but guesses"
              f"are {Spectra.guess_min_doppler} {Spectra.guess_max_doppler}, which is outside hard bound range. Consider"
              f"changing bounds or guesses.")
    if Spectra.rotation < 0:
        print(f"Requested rotation of {Spectra.rotation}, which is less than 0. Consider changing it.")
    if Spectra.resolution < 0:
        print(f"Requested resolution of {Spectra.resolution}, which is less than 0. Consider changing it.")
    if macroturb_input < 0:
        print(f"Requested macroturbulence input of {macroturb_input}, which is less than 0. Consider changing it if "
              f"you fit it.")
    if ts_compiler not in ["intel", "gnu"]:
        print(f"Expected compiler intel or gnu, but got {ts_compiler} instead.")
    if Spectra.fitting_mode not in ["all", "lbl", "lbl_quick", "teff"]:
        print(f"Expected fitting mode 'all', 'lbl', 'lbl_quick', 'teff', but got {Spectra.fitting_mode} instead")
    if Spectra.nlte_flag:
        for file in Spectra.depart_bin_file_dict:
            if not os.path.isfile(os.path.join(Spectra.departure_file_path, Spectra.depart_bin_file_dict[file])):
                print(f"{Spectra.depart_bin_file_dict[file]} does not exist! Check the spelling or if the file exists")
        for file in Spectra.depart_aux_file_dict:
            if not os.path.isfile(os.path.join(Spectra.departure_file_path, Spectra.depart_aux_file_dict[file])):
                print(f"{Spectra.depart_aux_file_dict[file]} does not exist! Check the spelling or if the file exists")
        for file in Spectra.model_atom_file_dict:
            if not os.path.isfile(os.path.join(Spectra.model_atom_path, Spectra.model_atom_file_dict[file])):
                print(f"{Spectra.model_atom_file_dict[file]} does not exist! Check the spelling or if the file exists")

    for line_start, line_end in zip(Spectra.line_begins_sorted, Spectra.line_ends_sorted):
        index_location = np.where(np.logical_and(Spectra.seg_begins <= line_start, line_end <= Spectra.seg_ends))[0]
        if np.size(index_location) > 1:
            print(f"{line_start} {line_end} linemask has more than 1 segment!")
        if np.size(index_location) == 0:
            print(f"{line_start} {line_end} linemask does not have any corresponding segment")

    print("\nDone doing some basic checks. Consider reading the messages above, if there are any. Can be useful if it "
          "crashes.\n\n")

    print("Trimming down the linelist to only lines within segments for faster fitting")
    if Spectra.fitting_mode == "all" or Spectra.fitting_mode == "lbl_quick":
        # os.system("rm {}/*".format(line_list_path_trimmed))
        line_list_path_trimmed = os.path.join(line_list_path_trimmed, "all", output_folder_title, '')
        create_window_linelist(Spectra.seg_begins, Spectra.seg_ends, line_list_path_orig, line_list_path_trimmed,
                               Spectra.include_molecules, lbl=False)
        line_list_path_trimmed =  os.path.join(line_list_path_trimmed, "0", "")
    elif Spectra.fitting_mode == "lbl" or Spectra.fitting_mode == "teff":
        line_list_path_trimmed = os.path.join(line_list_path_trimmed, "lbl", output_folder_title, '')
        """for j in range(len(Spectra.line_begins_sorted)):
            start = np.where(np.logical_and(Spectra.seg_begins <= Spectra.line_centers_sorted[j],
                                            Spectra.line_centers_sorted[j] <= Spectra.seg_ends))[0][0]
            line_list_path_trimmed_new = get_trimmed_lbl_path_name(Spectra.elem_to_fit, line_list_path_trimmed,
                                                                   Spectra.segment_file, j, start)"""
        #line_list_path_trimmed_new = get_trimmed_lbl_path_name(Spectra.elem_to_fit, line_list_path_trimmed,
        #                                                       Spectra.segment_file, j, start)
        create_window_linelist(Spectra.seg_begins, Spectra.seg_ends, line_list_path_orig,
                               line_list_path_trimmed,
                               Spectra.include_molecules, lbl=True)
    print("Finished trimming linelist")

    model_temperatures, model_logs, model_mets, marcs_value_keys, marcs_models, marcs_values = fetch_marcs_grid(Spectra.model_atmosphere_list, TurboSpectrum.marcs_parameters_to_ignore)
    Spectra.model_temperatures = model_temperatures
    Spectra.model_logs = model_logs
    Spectra.model_mets = model_mets
    Spectra.marcs_value_keys = marcs_value_keys
    Spectra.marcs_models = marcs_models
    Spectra.marcs_values = marcs_values
    """TurboSpectrum.model_temperatures = model_temperatures
    TurboSpectrum.model_logs = model_logs
    TurboSpectrum.model_mets = model_mets
    TurboSpectrum.marcs_value_keys = marcs_value_keys
    TurboSpectrum.marcs_models = marcs_models
    TurboSpectrum.marcs_values = marcs_values"""

    if Spectra.dask_workers > 1:
        print("Preparing workers")  # TODO check memory issues? set higher? give warnings?
        if dask_mpi_installed:
            print("Ignoring requested number of CPUs in the config file and launching based on CPUs requested in the slurm script")
            dask_mpi_initialize()
            client = Client(threads_per_worker=1)  # if # of threads are not equal to 1, then may break the program
        else:
            client = Client(threads_per_worker=1, n_workers=Spectra.dask_workers)
        print(client)

        host = client.run_on_scheduler(socket.gethostname)
        port = client.scheduler_info()['services']['dashboard']
        print(f"Assuming that the cluster is ran at {login_node_address} (change in code if not the case)")

        # print(logger.info(f"ssh -N -L {port}:{host}:{port} {login_node_address}"))
        print(f"ssh -N -L {port}:{host}:{port} {login_node_address}")

        print("Worker preparation complete")

        futures = []
        for i in range(specname_fitlist.size):
            specname1, teff1, logg1, rv1, met1, microturb1 = specname_fitlist[i], teff_fitlist[i], logg_fitlist[i], \
                                                             rv_fitlist[i], met_fitlist[i], microturb_input[i]
            macroturb1 = macroturb[i]
            input_abundance = input_abundances[i]
            future = client.submit(create_and_fit_spectra, specname1, teff1, logg1, rv1, met1, microturb1, macroturb1,
                                   initial_guess_string, line_list_path_trimmed, input_abundance, i)
            futures.append(future)  # prepares to get values

        print("Start gathering")  # use http://localhost:8787/status to check status. the port might be different
        futures = np.array(client.gather(futures))  # starts the calculations (takes a long time here)
        results = futures
        print("Worker calculation done")  # when done, save values
    else:
        results = []
        for i in range(specname_fitlist.size):
            specname1, teff1, logg1, rv1, met1, microturb1 = specname_fitlist[i], teff_fitlist[i], logg_fitlist[i], \
                                                             rv_fitlist[i], met_fitlist[i], microturb_input[i]
            input_abundance = input_abundances[i]
            macroturb1 = macroturb[i]
            results.append(create_and_fit_spectra(specname1, teff1, logg1, rv1, met1, microturb1, macroturb1,
                                                  initial_guess_string, line_list_path_trimmed, input_abundance, i))

<<<<<<< HEAD
=======
    shutil.rmtree(Spectra.global_temp_dir)  # clean up temp directory
    shutil.rmtree(line_list_path_trimmed)   # clean up trimmed line list

>>>>>>> f5d5d60b
    output = os.path.join(Spectra.output_folder, output)

    f = open(output, 'a')

    # result = f"{self.spec_name} {res.x[0]} {res.x[1]} {res.fun} {self.macroturb}"
    # result.append(f"{self.spec_name} {Spectra.line_centers_sorted[j]} {Spectra.line_begins_sorted[j]} "
    #                      f"{Spectra.line_ends_sorted[j]} {res.x[0]} {res.x[1]} {microturb} {macroturb} {res.fun}")

    if Spectra.fitting_mode == "lbl":
        output_elem_column = f"Fe_H"

        for i in range(Spectra.nelement):
            # Spectra.elem_to_fit[i] = element name
            elem_name = Spectra.elem_to_fit[i]
            if elem_name != "Fe":
                output_elem_column += f"\t{elem_name}_Fe"
    else:
        if Spectra.fit_met:
            output_elem_column = "Fe_H"
        else:
            output_elem_column = f"{Spectra.elem_to_fit[0]}_Fe"

    if Spectra.fitting_mode == "all":
        print(f"#specname\t{output_elem_column}\tDoppler_Shift_add_to_RV\tchi_squared\tMacroturb", file=f)
    elif Spectra.fitting_mode == "lbl":
        print(
            f"#specname\twave_center\twave_start\twave_end\tDoppler_Shift_add_to_RV\t{output_elem_column}\tMicroturb\tMacroturb\trotation\tchi_squared\tew",
            file=f)
    elif Spectra.fitting_mode == "lbl_quick":  # f" {res.x[0]} {vmicro} {macroturb} {res.fun}"
        output_columns = "#specname\twave_center\twave_start\twave_end"
        for i in range(Spectra.grids_amount):
            output_columns += f"\tabund_{i}\tdoppler_shift_{i}\tmicroturb_{i}\tmacroturb_{i}\tchi_square_{i}"
        # f"#specname        wave_center  wave_start  wave_end  {element[0]}_Fe   Doppler_Shift_add_to_RV Microturb   Macroturb    chi_squared"
        print(output_columns, file=f)
    elif Spectra.fitting_mode == "teff":
        output_columns = "#specname\tTeff\twave_center\twave_start\twave_end\tDoppler_Shift_add_to_RV\tMicroturb\tMacroturb\tchi_squared"
        print(output_columns, file=f)

    results = np.array(results)

    if np.ndim(results) == 1:
        for i in range(np.size(results)):
            print(results[i], file=f)
    else:
        for i in range(int(np.size(results) / np.size(results[0]))):
            for j in range(np.size(results[0])):
                print(results[i][j], file=f)

    f.close()

<<<<<<< HEAD
    shutil.rmtree(Spectra.global_temp_dir)  # clean up temp directory
    try:
        shutil.rmtree(line_list_path_trimmed)   # clean up trimmed line list
    except FileNotFoundError:
        pass    # because now trimmed files are in the temp directory, might give error

=======
>>>>>>> f5d5d60b

if __name__ == '__main__':
    major_version_scipy, minor_version_scipy, patch_version_scipy = scipy.__version__.split(".")
    if int(major_version_scipy) < 1 or (int(major_version_scipy) == 1 and int(minor_version_scipy) < 7) or (
            int(major_version_scipy) == 1 and int(minor_version_scipy) == 7 and int(patch_version_scipy) == 0):
        raise ImportError(f"Scipy has to be at least version 1.7.1, otherwise bounds are not considered in mimisation. "
                          f"That will lead to bad fits. Please update to scipy 1.7.1 OR higher. Your version: "
                          f"{scipy.__version__}")

    try:
        raise ModuleNotFoundError
        from dask_mpi import initialize as dask_mpi_initialize
        dask_mpi_installed = True
    except ModuleNotFoundError:
        #print("Dask MPI not installed. Job launching only on 1 node. Ignore if not using a cluster.")
        dask_mpi_installed = False

    if len(argv) > 1:   # when calling the program, can now add extra argument with location of config file, easier to call
        config_location = argv[1]
    else:
        config_location = "../input_files/tsfitpy_input_configuration.txt"  # location of config file
    if len(argv) > 2:  # when calling the program, can now add extra argument with location of observed spectra, easier to call
        obs_location = argv[2]
    else:
        obs_location = None  # otherwise defaults to the input one
    print(config_location)
    # TODO explain lbl quick
    output_folder_title_date = datetime.datetime.now().strftime("%b-%d-%Y-%H-%M-%S")  # used to not conflict with other instances of fits
    output_folder_title_date = f"{output_folder_title_date}_{np.random.random(1)[0]}"     # in case if someone calls the function several times per second
    print(f"Start of the fitting: {output_folder_title_date}")
    login_node_address = "gemini-login.mpia.de"  # Change this to the address/domain of your login node
    try:
        run_TSFitPy(output_folder_title_date)
        print("Fitting completed")
    except KeyboardInterrupt:
        print(f"KeyboardInterrupt detected. Terminating job.")  #TODO: cleanup temp folders here?
    finally:
        print(f"End of the fitting: {datetime.datetime.now().strftime('%b-%d-%Y-%H-%M-%S')}")<|MERGE_RESOLUTION|>--- conflicted
+++ resolved
@@ -336,11 +336,7 @@
     linemask_file: str = None
     segment_file: str = None
     atmosphere_type: str = None  # "1D" or "3D", string
-<<<<<<< HEAD
     include_molecules: bool = None  # "True" or "False", bool
-=======
-    include_molecules: str = None  # "True" or "False", string
->>>>>>> f5d5d60b
     nlte_flag: bool = None
     fit_microturb: str = "No"   # TODO: redo as bool. It expects, "Yes", "No" or "Input". Add extra variable if input?
     fit_macroturb: bool = False
@@ -1045,13 +1041,7 @@
 
         ts = self.create_ts_object()
 
-<<<<<<< HEAD
         ts.line_list_paths = [get_trimmed_lbl_path_name(self.line_list_path_trimmed, start)]
-=======
-        ts.line_list_paths = [
-            get_trimmed_lbl_path_name(self.elem_to_fit, self.line_list_path_trimmed, Spectra.segment_file, line_number,
-                                      start)]
->>>>>>> f5d5d60b
 
         function_argsuments = (ts, self, Spectra.line_begins_sorted[line_number] - 5., Spectra.line_ends_sorted[line_number] + 5.)
         minimize_options = {'maxfev': 50, 'disp': self.python_verbose, 'initial_simplex': param_guess, 'xatol': 0.01, 'fatol': 0.01}
@@ -1103,22 +1093,12 @@
         start = np.where(np.logical_and(Spectra.seg_begins <= Spectra.line_centers_sorted[line_number],
                                         Spectra.line_centers_sorted[line_number] <= Spectra.seg_ends))[0][0]
         print(Spectra.line_centers_sorted[line_number], Spectra.seg_begins[start], Spectra.seg_ends[start])
-<<<<<<< HEAD
         ts.line_list_paths = [get_trimmed_lbl_path_name(self.line_list_path_trimmed, start)]
-=======
-        ts.line_list_paths = [
-            get_trimmed_lbl_path_name(self.elem_to_fit, self.line_list_path_trimmed, Spectra.segment_file, line_number,
-                                      start)]
->>>>>>> f5d5d60b
 
         param_guess, min_bounds = self.get_elem_micro_guess(self.guess_min_micro, self.guess_max_micro, self.guess_min_abund, self.guess_max_abund)
 
         function_arguments = (ts, self, Spectra.line_begins_sorted[line_number] - 5., Spectra.line_ends_sorted[line_number] + 5., temp_directory)
-<<<<<<< HEAD
         minimization_options = {'maxfev': Spectra.nelement * 100, 'disp': self.python_verbose, 'initial_simplex': param_guess, 'xatol': 0.005, 'fatol': 0.000001, 'adaptive': True}
-=======
-        minimization_options = {'maxfev': Spectra.nelement * 100, 'disp': self.python_verbose, 'initial_simplex': param_guess, 'xatol': 0.001, 'fatol': 0.001, 'adaptive': True}
->>>>>>> f5d5d60b
         res = minimize_abundance_function(lbl_broad_abund_chi_sqr, param_guess[0], function_arguments, min_bounds, 'Nelder-Mead', minimization_options)
         print(res.x)
         if Spectra.fit_met:
@@ -1222,7 +1202,6 @@
         macroturb = param[1]
     else:
         macroturb = spectra_to_fit.macroturb
-<<<<<<< HEAD
 
     if Spectra.fit_rotation:
         rotation = param[-1]
@@ -1775,592 +1754,24 @@
             line = fp.readline()
 
     print(f"Fitting data at {spec_input_path} with resolution {Spectra.resolution} and rotation {Spectra.rotation}")
-
-=======
-
-    if Spectra.fit_rotation:
-        rotation = param[-1]
-    else:
-        rotation = spectra_to_fit.rotation
-
-    wave_ob = apply_doppler_correction(spectra_to_fit.wave_ob, doppler)
-
-
-    try:
-        chi_square = calculate_lbl_chi_squared(None, wave_ob, spectra_to_fit.flux_ob, wave_mod_orig, flux_mod_orig,
-                                               Spectra.resolution, lmin, lmax, macroturb, rotation,
-                                               save_convolved=False)
-    except IndexError as e:
-        chi_square = 9999.99
-        print(f"{e} Is your segment seen in the observed spectra?")
-    #print(param[0], chi_square, macroturb)  # takes 50%!!!! extra time to run if using print statement here
-
-    return chi_square
-
-
-def apply_doppler_correction(wave_ob: np.ndarray, doppler: float) -> np.ndarray:
-    return wave_ob / (1 + (doppler / 299792.))
-
-
-def lbl_broad_abund_chi_sqr(param: list, ts: TurboSpectrum, spectra_to_fit: Spectra, lmin: float, lmax: float, temp_directory: str) -> float:
-    """
-    Goes line by line, tries to call turbospectrum and find best fit spectra by varying parameters: abundance, doppler
-    shift and if needed micro + macro turbulence. This specific function handles abundance + micro. Calls macro +
-    doppker inside
-    :param param: Parameters list with the current evaluation guess
-    :param spectra_to_fit: Spectra to fit
-    :param lmin: Start of the line [AA]
-    :param lmax: End of the line [AA]
-    :return: best fit chi squared
-    """
-    # new: now includes several elements
-    # param[-1] = vmicro
-    # param[0:nelements - 1] = met or abund
-
-    if Spectra.fit_met:
-        met_index = np.where(Spectra.elem_to_fit == "Fe")[0][0]
-        met = param[met_index]  # no offset, first is always element
-    else:
-        met = spectra_to_fit.met
-    elem_abund_dict = {"Fe": met}
-
-    #abundances = [met]
-
-    for i in range(Spectra.nelement):
-        # Spectra.elem_to_fit[i] = element name
-        # param[0:nelement - 1] = abundance of the element
-        elem_name = Spectra.elem_to_fit[i]
-        if elem_name != "Fe":
-            elem_abund_dict[elem_name] = param[i] + met
-            #abundances.append(param[i])
-
-    for element in spectra_to_fit.input_abund:
-        elem_abund_dict[element] = spectra_to_fit.input_abund[element] + met
-
-    if spectra_to_fit.vmicro is not None:  # Input given
-        microturb = spectra_to_fit.vmicro
-    else:
-        if Spectra.fit_microturb == "No" and Spectra.atmosphere_type == "1D":
-            microturb = calculate_vturb(spectra_to_fit.teff, spectra_to_fit.logg, met)
-        elif Spectra.fit_microturb == "Yes" and Spectra.atmosphere_type == "1D":
-            microturb = param[-1]
-        elif Spectra.fit_microturb == "Input":  # just for safety's sake, normally should take in the input above anyway
-            raise ValueError("Microturb not given? Did you remember to set microturbulence in parameters? Or is there "
-                             "a problem in the code?")
-        else:
-            microturb = 2.0
-
-    macroturb = 9999    # for printing only here, in case not fitted
-    rotation = 9999
-
-    spectra_to_fit.configure_and_run_ts(ts, met, elem_abund_dict, microturb, lmin, lmax, False, temp_dir=temp_directory)     # generates spectra
-
-    if os_path.exists('{}/spectrum_00000000.spec'.format(temp_directory)) and os.stat(
-            '{}/spectrum_00000000.spec'.format(temp_directory)).st_size != 0:
-        wave_mod_orig, flux_mod_orig = np.loadtxt(f'{temp_directory}/spectrum_00000000.spec',
-                                                  usecols=(0, 1), unpack=True)
-        param_guess, min_bounds = spectra_to_fit.get_rv_macro_rotation_guess(min_macroturb=spectra_to_fit.guess_min_macro, max_macroturb=spectra_to_fit.guess_max_macro)
-        # now for the generated abundance it tries to fit best fit macro + doppler shift.
-        # Thus, macro should not be dependent on the abundance directly, hopefully
-        # Seems to work way better
-        function_args = (spectra_to_fit, lmin, lmax, wave_mod_orig, flux_mod_orig)
-        minimize_options = {'maxiter': Spectra.ndimen * 50, 'disp': False}
-        res = minimize_abundance_function(lbl_broad_abund_chi_sqr_quick, np.median(param_guess, axis=0),
-                                                         function_args, min_bounds, 'L-BFGS-B', minimize_options)
-
-        spectra_to_fit.doppler_shift = res.x[0]
-        #wave_ob = spectra_to_fit.wave_ob / (1 + ((spectra_to_fit.rv + spectra_to_fit.doppler_shift) / 299792.))
-        wave_ob = apply_doppler_correction(spectra_to_fit.wave_ob, spectra_to_fit.rv + spectra_to_fit.doppler_shift)
-        if spectra_to_fit.fit_macroturb:
-            spectra_to_fit.macroturb = res.x[1]
-        macroturb = spectra_to_fit.macroturb
-        if spectra_to_fit.fit_rotation:
-            spectra_to_fit.rotation = res.x[-1]
-        rotation = spectra_to_fit.rotation
-        try:
-            chi_square = calculate_lbl_chi_squared(temp_directory, wave_ob, spectra_to_fit.flux_ob, wave_mod_orig,
-                                                   flux_mod_orig, Spectra.resolution, lmin, lmax, macroturb, rotation)
-        except IndexError as e:
-            chi_square = 9999.99
-            print(f"{e} Is your segment seen in the observed spectra?")
-    elif os_path.exists('{}/spectrum_00000000.spec'.format(temp_directory)) and os.stat(
-            '{}/spectrum_00000000.spec'.format(temp_directory)).st_size == 0:
-        chi_square = 999.99
-        print("empty spectrum file.")
-    else:
-        chi_square = 9999.9999
-        print("didn't generate spectra or atmosphere")
-
-    output_print = f""
-    for key in elem_abund_dict:
-        output_print += f" [{key}/H]={elem_abund_dict[key]}"
-    print(f"{output_print} rv={spectra_to_fit.doppler_shift} vmic={microturb} vmac={macroturb} rotation={rotation} chisqr={chi_square}")
-
-    return chi_square
-
-def lbl_teff_chi_sqr(param: list, ts, spectra_to_fit: Spectra, lmin: float, lmax: float) -> float:
-    """
-    Goes line by line, tries to call turbospectrum and find best fit spectra by varying parameters: teff.
-    Calls macro + doppler inside
-    :param param: Parameters list with the current evaluation guess
-    :param spectra_to_fit: Spectra to fit
-    :param lmin: Start of the line [AA]
-    :param lmax: End of the line [AA]
-    :return: best fit chi squared
-    """
-    # param[0] = teff
-
-    teff = param[0]
-
-    if spectra_to_fit.vmicro is not None:  # Input given
-        microturb = spectra_to_fit.vmicro
-    else:
-        microturb = calculate_vturb(spectra_to_fit.teff, spectra_to_fit.logg, spectra_to_fit.met)
-
-    spectra_to_fit.configure_and_run_ts(ts, spectra_to_fit.met, {"Fe": spectra_to_fit.met}, microturb, lmin, lmax, False, teff=teff)     # generates spectra
-
-    macroturb = 9999  # for printing if fails
-    rotation = 9999
-    if os_path.exists('{}/spectrum_00000000.spec'.format(spectra_to_fit.temp_dir)) and os.stat(
-            '{}/spectrum_00000000.spec'.format(spectra_to_fit.temp_dir)).st_size != 0:
-        wave_mod_orig, flux_mod_orig = np.loadtxt(f'{spectra_to_fit.temp_dir}/spectrum_00000000.spec',
-                                                  usecols=(0, 1), unpack=True)
-        ndimen = 1
-        if spectra_to_fit.fit_macroturb:
-            ndimen += 1
-        param_guess, min_bounds = spectra_to_fit.get_rv_macro_rotation_guess(min_macroturb=spectra_to_fit.guess_min_macro, max_macroturb=spectra_to_fit.guess_max_macro)
-        # now for the generated abundance it tries to fit best fit macro + doppler shift.
-        # Thus macro should not be dependent on the abundance directly, hopefully
-        # Seems to work way better
-        function_args = (spectra_to_fit, lmin, lmax, wave_mod_orig, flux_mod_orig)
-        minimize_options = {'maxiter': Spectra.ndimen * 50, 'disp': False}
-        res = minimize_abundance_function(lbl_broad_abund_chi_sqr_quick, param_guess[0],
-                                                         function_args, min_bounds, 'L-BFGS-B', minimize_options)
-
-        spectra_to_fit.doppler_shift = res.x[0]
-        #wave_ob = spectra_to_fit.wave_ob / (1 + ((spectra_to_fit.rv + spectra_to_fit.doppler_shift) / 299792.))
-        wave_ob = apply_doppler_correction(spectra_to_fit.wave_ob, spectra_to_fit.rv + spectra_to_fit.doppler_shift)
-        if spectra_to_fit.fit_macroturb:
-            spectra_to_fit.macroturb = res.x[1]
-        macroturb = spectra_to_fit.macroturb
-        if spectra_to_fit.fit_macroturb:
-            spectra_to_fit.rotation = res.x[-1]
-        rotation = spectra_to_fit.rotation
-
-        chi_square = calculate_lbl_chi_squared(spectra_to_fit.temp_dir, wave_ob, spectra_to_fit.flux_ob, wave_mod_orig,
-                                               flux_mod_orig, Spectra.resolution, lmin, lmax, macroturb, rotation)
-    elif os_path.exists('{}/spectrum_00000000.spec'.format(spectra_to_fit.temp_dir)) and os.stat(
-            '{}/spectrum_00000000.spec'.format(spectra_to_fit.temp_dir)).st_size == 0:
-        chi_square = 999.99
-        print("empty spectrum file.")
-    else:
-        chi_square = 9999.9999
-        print("didn't generate spectra or atmosphere")
-
-    print(f"Teff={teff}, RV={spectra_to_fit.doppler_shift}, micro={microturb}, macro={macroturb}, rotation={rotation}, chisqr={chi_square}")
-
-    return chi_square
-
-
-def get_trimmed_lbl_path_name(element: Union[str, np.ndarray], line_list_path_trimmed: str, segment_file: str, j: float,
-                              segment_index: float) -> os.path:
-    """
-    Gets the anem for the lbl trimmed path. Consistent algorithm to always get the same folder name. Takes into account
-    element, line center, where molecules are used, segment etc.
-    :param element: Name of the element
-    :param line_list_path_trimmed: Path to the trimmed line list
-    :param segment_file: Name of the segment file
-    :param j: center line's numbering
-    :param segment_index: Segment's numbering
-    :return: path to the folder where to save/already saved trimmed files can exist.
-    """
-    return os.path.join(line_list_path_trimmed, f"{segment_index}", '')
-
-    element_to_print = ""
-    if isinstance(element, np.ndarray):
-        for elem in element:
-            element_to_print += elem
-    else:
-        element_to_print = element
-    return os.path.join(line_list_path_trimmed,
-                        f"{segment_file.replace('/', '_').replace('.', '_')}_{element_to_print}_"
-                        f"{Spectra.include_molecules}_{str(Spectra.seg_begins[segment_index]).replace('.', '_')}_"
-                        f"{str(Spectra.seg_ends[segment_index]).replace('.', '_')}", '')
-
-
-def all_broad_abund_chi_sqr(param, ts, spectra_to_fit: Spectra) -> float:
-    """
-    Calculates best fit parameters for all lines at once by calling TS and varying abundance/met and doppler shift.
-    Can also vary macroturbulence if needed
-    :param param: Parameter guess
-    :param spectra_to_fit: Spectra to fit
-    :return: Best fit chi squared
-    """
-    # abund = param[0]
-    # dopple = param[1]
-    # macrorurb = param [2] (if needed)
-    abund = param[0]
-    doppler = spectra_to_fit.rv + param[1]
-    if Spectra.fit_macroturb:
-        macroturb = param[2]
-    else:
-        macroturb = spectra_to_fit.macroturb
-
-    #wave_obs = spectra_to_fit.wave_ob / (1 + (doppler / 299792.))
-    wave_obs = apply_doppler_correction(spectra_to_fit.wave_ob, doppler)
-
-    if Spectra.fit_met:
-        item_abund = {"Fe": abund}
-        met = abund
-        if spectra_to_fit.vmicro is not None:
-            vmicro = spectra_to_fit.vmicro
-        else:
-            vmicro = calculate_vturb(spectra_to_fit.teff, spectra_to_fit.logg, spectra_to_fit.met)
-    else:   # Fe: [Fe/H]. X: [X/Fe]. But TS takes [X/H]. Thus convert [X/H] = [X/Fe] + [Fe/H]
-        item_abund = {"Fe": spectra_to_fit.met, Spectra.elem_to_fit[0]: abund + spectra_to_fit.met}
-        met = spectra_to_fit.met
-        if spectra_to_fit.vmicro is not None:
-            vmicro = spectra_to_fit.vmicro
-        else:
-            vmicro = calculate_vturb(spectra_to_fit.teff, spectra_to_fit.logg, spectra_to_fit.met)
-
-    spectra_to_fit.configure_and_run_ts(ts, met, item_abund, vmicro, spectra_to_fit.lmin, spectra_to_fit.lmax, True)
-
-    chi_square = calc_ts_spectra_all_lines(spectra_to_fit.spec_path, spectra_to_fit.temp_dir,
-                                           spectra_to_fit.output_folder,
-                                           wave_obs, spectra_to_fit.flux_ob,
-                                           macroturb, Spectra.resolution, Spectra.rotation,
-                                           Spectra.line_begins_sorted, Spectra.line_ends_sorted,
-                                           Spectra.seg_begins, Spectra.seg_ends)
-
-    #print(abund, doppler, chi_square, macroturb)
-
-    return chi_square
-
-
-def create_and_fit_spectra(specname: str, teff: float, logg: float, rv: float, met: float, microturb: float,
-                           macroturb: float,
-                           initial_guess_string: list, line_list_path_trimmed: str, input_abundance: float, index: float) -> list:
-    """
-    Creates spectra object and fits based on requested fitting mode
-    :param specname: Name of the textfile
-    :param teff: Teff in K
-    :param logg: logg in dex
-    :param rv: radial velocity (km/s)
-    :param met: metallicity (doesn't matter what if fitting for Fe)
-    :param microturb: Microturbulence if given (None is not known or fitted)
-    :param macroturb: Macroturbulence if given (None is not known or fitted)
-    :param initial_guess_string: initial guess string for simplex fitting minimization method
-    :param line_list_path_trimmed: Path to the root of the trimmed line list
-    :param input_abundance: Input abundance for grid calculation for lbl quick (doesn't matter what for other stuff)
-    :return: result of the fit with the best fit parameters and chi squared
-    """
-    spectra = Spectra(specname, teff, logg, rv, met, microturb, macroturb, line_list_path_trimmed, initial_guess_string,
-                      index, elem_abund=input_abundance)
-
-    print(f"Fitting {spectra.spec_name}")
-    print(f"Teff = {spectra.teff}; logg = {spectra.logg}; RV = {spectra.rv}")
-
-    if Spectra.fitting_mode == "all":
-        result = spectra.fit_all()
-    elif Spectra.fitting_mode == "lbl":     # calls specific lbl version. remove next 5 lines to revert to original
-        result = spectra.fit_lbl()
-    elif Spectra.fitting_mode == "lbl_quick":
-        result = spectra.fit_lbl_quick()
-    elif Spectra.fitting_mode == "teff":
-        result = spectra.fit_teff_function()
-    else:
-        raise ValueError(f"unknown fitting mode {Spectra.fitting_mode}, need all or lbl or teff")
-    del spectra
-    return result
-
-
-def load_nlte_files_in_dict(elements_to_fit: list, depart_bin_file: list, depart_aux_file: list, model_atom_file: list, load_fe=True) -> tuple[dict, dict, dict]:
-    """
-    Loads and sorts NLTE elements to fit into respective dictionaries
-    :param elements_to_fit: Array of elements to fit
-    :param depart_bin_file: Departure binary file location (Fe last if not fitted)
-    :param depart_aux_file: Departure aux file location (Fe last if not fitted)
-    :param model_atom_file: Model atom file location (Fe last if not fitted)
-    :param load_fe: loads Fe in the dict as well with it being the last element even if not fitted
-    :return: 3 dictionaries: NLTE location of elements that exist with keys as element names
-    """
-    depart_bin_file_dict = {}  # assume that element locations are in the same order as the element to fit
-    if load_fe:
-        if Spectra.fit_met:
-            iterations_for_nlte_elem = min(len(elements_to_fit), len(depart_bin_file))
-        else:
-            iterations_for_nlte_elem = min(len(elements_to_fit), len(depart_bin_file) - 1)
-    else:
-        iterations_for_nlte_elem = len(elements_to_fit)
-    for i in range(iterations_for_nlte_elem):
-        depart_bin_file_dict[elements_to_fit[i]] = depart_bin_file[i]
-    depart_aux_file_dict = {}
-    for i in range(iterations_for_nlte_elem):
-        depart_aux_file_dict[elements_to_fit[i]] = depart_aux_file[i]
-    model_atom_file_dict = {}
-    for i in range(iterations_for_nlte_elem):
-        model_atom_file_dict[elements_to_fit[i]] = model_atom_file[i]
-    for i in range(iterations_for_nlte_elem, len(elements_to_fit)):
-        depart_bin_file_dict[elements_to_fit[i]] = ""
-        depart_aux_file_dict[elements_to_fit[i]] = ""
-        model_atom_file_dict[elements_to_fit[i]] = ""
-    if load_fe:
-        if "Fe" not in elements_to_fit:  # if Fe is not fitted, then the last NLTE element should be
-            depart_bin_file_dict["Fe"] = depart_bin_file[-1]
-            depart_aux_file_dict["Fe"] = depart_aux_file[-1]
-            model_atom_file_dict["Fe"] = model_atom_file[-1]
-    return depart_bin_file_dict, depart_aux_file_dict, model_atom_file_dict
-
-
-def run_TSFitPy(output_folder_title):
-    depart_bin_file = []
-    depart_aux_file = []
-    model_atom_file = []
-    init_guess_elements = []
-    input_elem_abundance = []
-    depart_bin_file_input_elem = []
-    depart_aux_file_input_elem = []
-    model_atom_file_input_elem = []
-
-    initial_guess_string = None
-
-    # read the configuration file
-    with open(config_location) as fp:
-        line = fp.readline()
-        while line:
-            if len(line) > 1:
-                fields = line.strip().split()
-                # if fields[0][0] == "#":
-                # line = fp.readline()
-                # if fields[0] == "turbospec_path":
-                #    turbospec_path = fields[2]
-                field_name = fields[0].lower()
-                if field_name == "title":
-                    output_folder_title = fields[2]
-                if field_name == "interpol_path":
-                    interpol_path = fields[2]
-                if field_name == "line_list_path":
-                    line_list_path = fields[2]
-                # if fields[0] == "line_list_folder":
-                #    linelist_folder = fields[2]
-                if field_name == "model_atmosphere_grid_path_1d":
-                    model_atmosphere_grid_path_1D = fields[2]
-                if field_name == "model_atmosphere_grid_path_3d":
-                    model_atmosphere_grid_path_3D = fields[2]
-                # if fields[0] == "model_atmosphere_folder":
-                #    model_atmosphere_folder = fields[2]
-                # if fields[0] == "model_atmosphere_list":
-                #    model_atmosphere_list = fields[2]
-                if field_name == "model_atom_path":
-                    model_atom_path = fields[2]
-                if field_name == "departure_file_path":
-                    departure_file_path = fields[2]
-                if field_name == "output_folder":
-                    output_folder_og = fields[2]
-                if field_name == "linemask_file_folder_location":
-                    linemask_file_og = fields[2]
-                if field_name == "segment_file_folder_location":
-                    segment_file_og = fields[2]
-                if field_name == "spec_input_path":
-                    spec_input_path = fields[2]
-                    if obs_location is not None:
-                        spec_input_path = obs_location
-                if field_name == "fitlist_input_folder":
-                    fitlist_input_folder = fields[2]
-                if field_name == "turbospectrum_compiler":
-                    ts_compiler = fields[2]
-                if field_name == "atmosphere_type":
-                    Spectra.atmosphere_type = fields[2]
-                if field_name == "mode":
-                    Spectra.fitting_mode = fields[2].lower()
-                if field_name == "include_molecules":
-                    Spectra.include_molecules = fields[2]
-                if field_name == "nlte":
-                    nlte_flag = fields[2].lower()
-                    if nlte_flag == "true":
-                        Spectra.nlte_flag = True
-                    else:
-                        Spectra.nlte_flag = False
-                if field_name == "fit_microturb":  # Yes No Input
-                    Spectra.fit_microturb = fields[2]
-                if field_name == "fit_macroturb":  # Yes No Input
-                    if fields[2].lower() == "yes":
-                        Spectra.fit_macroturb = True
-                    else:
-                        Spectra.fit_macroturb = False
-                    if fields[2].lower() == "input":
-                        input_macro = True
-                    else:
-                        input_macro = False
-                if field_name == "fit_rotation":
-                    if fields[2].lower() == "yes":
-                        Spectra.fit_rotation = True
-                    else:
-                        Spectra.fit_rotation = False
-                """if fields[0] == "fit_teff":
-                    if fields[2].lower() == "true":
-                        Spectra.fit_teff = True
-                    else:
-                        Spectra.fit_teff = False
-                if fields[0] == "fit_logg":
-                    Spectra.fit_logg = fields[2]"""
-                if field_name == "element":
-                    elements_to_fit = []
-                    for i in range(len(fields) - 2):
-                        elements_to_fit.append(fields[2 + i])
-                    Spectra.elem_to_fit = np.asarray(elements_to_fit)
-                    if "Fe" in elements_to_fit:
-                        Spectra.fit_met = True
-                    else:
-                        Spectra.fit_met = False
-                    Spectra.nelement = len(Spectra.elem_to_fit)
-                if field_name == "linemask_file":
-                    linemask_file = fields[2]
-                if field_name == "segment_file":
-                    segment_file = fields[2]
-                # if fields[0] == "continuum_file":
-                #    continuum_file = fields[2]
-                if field_name == "departure_coefficient_binary" and Spectra.nlte_flag:
-                    for i in range(2, len(fields)):
-                        depart_bin_file.append(fields[i])
-                if field_name == "departure_coefficient_aux" and Spectra.nlte_flag:
-                    for i in range(2, len(fields)):
-                        depart_aux_file.append(fields[i])
-                if field_name == "model_atom_file" and Spectra.nlte_flag:
-                    for i in range(2, len(fields)):
-                        model_atom_file.append(fields[i])
-                if field_name == "input_elem_departure_coefficient_binary" and Spectra.nlte_flag:
-                    for i in range(2, len(fields)):
-                        depart_bin_file_input_elem.append(fields[i])
-                if field_name == "input_elem_departure_coefficient_aux" and Spectra.nlte_flag:
-                    for i in range(2, len(fields)):
-                        depart_aux_file_input_elem.append(fields[i])
-                if field_name == "input_elem_model_atom_file" and Spectra.nlte_flag:
-                    for i in range(2, len(fields)):
-                        model_atom_file_input_elem.append(fields[i])
-                if field_name == "wavelength_minimum":
-                    Spectra.lmin = float(fields[2])
-                if field_name == "wavelength_maximum":
-                    Spectra.lmax = float(fields[2])
-                if field_name == "wavelength_delta":
-                    Spectra.ldelta = float(fields[2])
-                if field_name == "resolution":
-                    Spectra.resolution = float(fields[2])
-                if field_name == "macroturbulence":
-                    macroturb_input = float(fields[2])
-                if field_name == "rotation":
-                    Spectra.rotation = float(fields[2])
-                if field_name == "temporary_directory":
-                    temp_directory = fields[2]
-                    temp_directory = os.path.join(temp_directory, output_folder_title, '')
-                    Spectra.global_temp_dir = f"../{temp_directory}"
-                if field_name == "input_file":
-                    fitlist = fields[2]
-                if field_name == "output_file":
-                    output = fields[2]
-                if field_name == "workers":
-                    workers = int(fields[2])  # should be the same as cores; use value of 1 if you do not want to use multithprocessing
-                    Spectra.dask_workers = workers
-                if field_name == "init_guess_elem":
-                    init_guess_elements = []
-                    for i in range(len(fields) - 2):
-                        init_guess_elements.append(fields[2 + i])
-                    init_guess_elements = np.asarray(init_guess_elements)
-                if field_name == "init_guess_elem_location":
-                    init_guess_elements_location = []
-                    for i in range(len(init_guess_elements)):
-                        init_guess_elements_location.append(fields[2 + i])
-                    init_guess_elements_location = np.asarray(init_guess_elements_location)
-                if field_name == "input_elem_abundance":
-                    input_elem_abundance = []
-                    for i in range(len(fields) - 2):
-                        input_elem_abundance.append(fields[2 + i])
-                    input_elem_abundance = np.asarray(input_elem_abundance)
-                if field_name == "input_elem_abundance_location":
-                    input_elem_abundance_location = []
-                    for i in range(len(input_elem_abundance)):
-                        input_elem_abundance_location.append(fields[2 + i])
-                    input_elem_abundance_location = np.asarray(input_elem_abundance_location)
-                if field_name == "bounds_macro":
-                    Spectra.bound_min_macro = min(float(fields[2]), float(fields[3]))
-                    Spectra.bound_max_macro = max(float(fields[2]), float(fields[3]))
-                if field_name == "bounds_rotation":
-                    Spectra.bound_min_rotation = min(float(fields[2]), float(fields[3]))
-                    Spectra.bound_max_rotation = max(float(fields[2]), float(fields[3]))
-                if field_name == "bounds_micro":
-                    Spectra.bound_min_micro = min(float(fields[2]), float(fields[3]))
-                    Spectra.bound_max_micro = max(float(fields[2]), float(fields[3]))
-                if field_name == "bounds_abund":
-                    Spectra.bound_min_abund = min(float(fields[2]), float(fields[3]))
-                    Spectra.bound_max_abund = max(float(fields[2]), float(fields[3]))
-                if field_name == "bounds_met":
-                    Spectra.bound_min_met = min(float(fields[2]), float(fields[3]))
-                    Spectra.bound_max_met = max(float(fields[2]), float(fields[3]))
-                if field_name == "bounds_teff":
-                    Spectra.bound_min_teff = min(float(fields[2]), float(fields[3]))
-                    Spectra.bound_max_teff = max(float(fields[2]), float(fields[3]))
-                if field_name == "bounds_doppler":
-                    Spectra.bound_min_doppler = min(float(fields[2]), float(fields[3]))
-                    Spectra.bound_max_doppler = max(float(fields[2]), float(fields[3]))
-                if field_name == "guess_range_microturb":
-                    Spectra.guess_min_micro = min(float(fields[2]), float(fields[3]))
-                    Spectra.guess_max_micro = max(float(fields[2]), float(fields[3]))
-                if field_name == "guess_range_macroturb":
-                    Spectra.guess_min_macro = min(float(fields[2]), float(fields[3]))
-                    Spectra.guess_max_macro = max(float(fields[2]), float(fields[3]))
-                if field_name == "guess_range_rotation":
-                    Spectra.guess_min_rotation = min(float(fields[2]), float(fields[3]))
-                    Spectra.guess_max_rotation = max(float(fields[2]), float(fields[3]))
-                if field_name == "guess_range_abundance":
-                    Spectra.guess_min_abund = min(float(fields[2]), float(fields[3]))
-                    Spectra.guess_max_abund = max(float(fields[2]), float(fields[3]))
-                if field_name == "guess_range_rv":
-                    Spectra.guess_min_doppler = min(float(fields[2]), float(fields[3]))
-                    Spectra.guess_max_doppler = max(float(fields[2]), float(fields[3]))
-                if field_name == "guess_range_teff":
-                    Spectra.guess_plus_minus_neg_teff = min(float(fields[2]), float(fields[3]))
-                    Spectra.guess_plus_minus_pos_teff = max(float(fields[2]), float(fields[3]))
-                if field_name == "debug":
-                    Spectra.debug_mode = float(fields[2])
-                if field_name == "experimental":
-                    if fields[2].lower() == "true" or fields[2].lower() == "yes":
-                        Spectra.experimental = True
-                    else:
-                        Spectra.experimental = False
-            line = fp.readline()
-
-    print(f"Fitting data at {spec_input_path} with resolution {Spectra.resolution} and rotation {Spectra.rotation}")
-
-
->>>>>>> f5d5d60b
     # set directories
     if ts_compiler == "intel":
         Spectra.turbospec_path = "../turbospectrum/exec/"
     elif ts_compiler == "gnu":
         Spectra.turbospec_path = "../turbospectrum/exec-gf/"
-<<<<<<< HEAD
     else:
         raise ValueError(f"Expected compiler intel or gnu, got {ts_compiler}")
     Spectra.interpol_path = interpol_path
     line_list_path_orig = line_list_path
     line_list_path_trimmed = os.path.join(Spectra.global_temp_dir, "linelist_for_fitting_trimmed", "") # f"{line_list_path}../linelist_for_fitting_trimmed/"
-=======
-    Spectra.interpol_path = interpol_path
-    line_list_path_orig = line_list_path
-    line_list_path_trimmed = f"{line_list_path}../linelist_for_fitting_trimmed/"
->>>>>>> f5d5d60b
     if Spectra.atmosphere_type == "1D":
         Spectra.model_atmosphere_grid_path = model_atmosphere_grid_path_1D
         Spectra.model_atmosphere_list = Spectra.model_atmosphere_grid_path + "model_atmosphere_list.txt"
     elif Spectra.atmosphere_type == "3D":
         Spectra.model_atmosphere_grid_path = model_atmosphere_grid_path_3D
         Spectra.model_atmosphere_list = Spectra.model_atmosphere_grid_path + "model_atmosphere_list.txt"
-<<<<<<< HEAD
     else:
         raise ValueError(f"Expected atmosphere type 1D or 3D, got {Spectra.atmosphere_type}")
-=======
->>>>>>> f5d5d60b
     Spectra.model_atom_path = model_atom_path
     Spectra.departure_file_path = departure_file_path
     Spectra.output_folder = f"{output_folder_og}{output_folder_title}/"
@@ -2672,13 +2083,7 @@
             macroturb1 = macroturb[i]
             results.append(create_and_fit_spectra(specname1, teff1, logg1, rv1, met1, microturb1, macroturb1,
                                                   initial_guess_string, line_list_path_trimmed, input_abundance, i))
-
-<<<<<<< HEAD
-=======
-    shutil.rmtree(Spectra.global_temp_dir)  # clean up temp directory
-    shutil.rmtree(line_list_path_trimmed)   # clean up trimmed line list
-
->>>>>>> f5d5d60b
+                                                  
     output = os.path.join(Spectra.output_folder, output)
 
     f = open(output, 'a')
@@ -2729,15 +2134,11 @@
 
     f.close()
 
-<<<<<<< HEAD
     shutil.rmtree(Spectra.global_temp_dir)  # clean up temp directory
     try:
         shutil.rmtree(line_list_path_trimmed)   # clean up trimmed line list
     except FileNotFoundError:
         pass    # because now trimmed files are in the temp directory, might give error
-
-=======
->>>>>>> f5d5d60b
 
 if __name__ == '__main__':
     major_version_scipy, minor_version_scipy, patch_version_scipy = scipy.__version__.split(".")
